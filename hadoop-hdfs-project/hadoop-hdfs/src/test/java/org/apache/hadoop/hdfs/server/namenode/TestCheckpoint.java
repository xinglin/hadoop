/**
 * Licensed to the Apache Software Foundation (ASF) under one
 * or more contributor license agreements.  See the NOTICE file
 * distributed with this work for additional information
 * regarding copyright ownership.  The ASF licenses this file
 * to you under the Apache License, Version 2.0 (the
 * "License"); you may not use this file except in compliance
 * with the License.  You may obtain a copy of the License at
 *
 *     http://www.apache.org/licenses/LICENSE-2.0
 *
 * Unless required by applicable law or agreed to in writing, software
 * distributed under the License is distributed on an "AS IS" BASIS,
 * WITHOUT WARRANTIES OR CONDITIONS OF ANY KIND, either express or implied.
 * See the License for the specific language governing permissions and
 * limitations under the License.
 */
package org.apache.hadoop.hdfs.server.namenode;

import static org.apache.hadoop.hdfs.server.common.Util.fileAsURI;
import static org.apache.hadoop.hdfs.server.namenode.FSImageTestUtil.assertNNHasCheckpoints;
import static org.apache.hadoop.hdfs.server.namenode.FSImageTestUtil.getNameNodeCurrentDirs;
<<<<<<< HEAD
=======
import static org.apache.hadoop.test.MetricsAsserts.assertCounterGt;
import static org.apache.hadoop.test.MetricsAsserts.assertGaugeGt;
import static org.apache.hadoop.test.MetricsAsserts.getMetrics;
>>>>>>> fbf12270
import static org.junit.Assert.assertEquals;
import static org.junit.Assert.assertFalse;
import static org.junit.Assert.assertNotNull;
import static org.junit.Assert.assertNull;
import static org.junit.Assert.assertTrue;
import static org.junit.Assert.fail;

import java.io.File;
import java.io.FilenameFilter;
import java.io.IOException;
import java.io.RandomAccessFile;
import java.lang.management.ManagementFactory;
import java.net.InetSocketAddress;
import java.net.URI;
import java.net.URL;
import java.util.ArrayList;
import java.util.Collection;
import java.util.List;

import org.apache.commons.cli.ParseException;
import org.apache.commons.logging.Log;
import org.apache.commons.logging.LogFactory;
import org.apache.commons.logging.impl.Log4JLogger;
import org.apache.hadoop.conf.Configuration;
<<<<<<< HEAD
import org.apache.hadoop.fs.CommonConfigurationKeys;
=======
>>>>>>> fbf12270
import org.apache.hadoop.fs.CommonConfigurationKeysPublic;
import org.apache.hadoop.fs.FSDataOutputStream;
import org.apache.hadoop.fs.FileContext;
import org.apache.hadoop.fs.FileSystem;
import org.apache.hadoop.fs.FileUtil;
import org.apache.hadoop.fs.Path;
import org.apache.hadoop.hdfs.DFSConfigKeys;
<<<<<<< HEAD
import org.apache.hadoop.hdfs.DFSUtil;
import org.apache.hadoop.hdfs.DFSTestUtil;
=======
import org.apache.hadoop.hdfs.DFSTestUtil;
import org.apache.hadoop.hdfs.DFSUtil;
>>>>>>> fbf12270
import org.apache.hadoop.hdfs.DistributedFileSystem;
import org.apache.hadoop.hdfs.HdfsConfiguration;
import org.apache.hadoop.hdfs.MiniDFSCluster;
import org.apache.hadoop.hdfs.MiniDFSNNTopology;
import org.apache.hadoop.hdfs.protocol.HdfsConstants.SafeModeAction;
import org.apache.hadoop.hdfs.server.common.HdfsServerConstants.StartupOption;
import org.apache.hadoop.hdfs.server.common.Storage;
import org.apache.hadoop.hdfs.server.common.Storage.StorageDirectory;
import org.apache.hadoop.hdfs.server.common.StorageInfo;
import org.apache.hadoop.hdfs.server.namenode.FileJournalManager.EditLogFile;
import org.apache.hadoop.hdfs.server.namenode.NNStorage.NameNodeDirType;
import org.apache.hadoop.hdfs.server.namenode.NNStorage.NameNodeFile;
import org.apache.hadoop.hdfs.server.namenode.SecondaryNameNode.CheckpointStorage;
import org.apache.hadoop.hdfs.server.protocol.NamenodeProtocol;
import org.apache.hadoop.hdfs.server.protocol.NamenodeProtocols;
import org.apache.hadoop.hdfs.server.protocol.RemoteEditLog;
import org.apache.hadoop.hdfs.server.protocol.RemoteEditLogManifest;
import org.apache.hadoop.hdfs.tools.DFSAdmin;
import org.apache.hadoop.io.Text;
<<<<<<< HEAD
import org.apache.hadoop.net.NetUtils;
=======
import org.apache.hadoop.metrics2.MetricsRecordBuilder;
>>>>>>> fbf12270
import org.apache.hadoop.test.GenericTestUtils;
import org.apache.hadoop.test.GenericTestUtils.DelayAnswer;
import org.apache.hadoop.test.GenericTestUtils.LogCapturer;
import org.apache.hadoop.test.PathUtils;
import org.apache.hadoop.util.ExitUtil;
import org.apache.hadoop.util.ExitUtil.ExitException;
import org.apache.hadoop.util.StringUtils;
import org.apache.log4j.Level;
import org.junit.After;
<<<<<<< HEAD
=======
import org.junit.Assert;
>>>>>>> fbf12270
import org.junit.Before;
import org.junit.Test;
import org.mockito.ArgumentMatcher;
import org.mockito.Mockito;
import org.mockito.invocation.InvocationOnMock;
import org.mockito.stubbing.Answer;

import com.google.common.base.Joiner;
import com.google.common.base.Supplier;
import com.google.common.collect.ImmutableList;
import com.google.common.collect.ImmutableSet;
import com.google.common.collect.Lists;
import com.google.common.primitives.Ints;

/**
 * This class tests the creation and validation of a checkpoint.
 */
public class TestCheckpoint {

  static {
    ((Log4JLogger)FSImage.LOG).getLogger().setLevel(Level.ALL);
  }

  static final Log LOG = LogFactory.getLog(TestCheckpoint.class); 
  static final String NN_METRICS = "NameNodeActivity";
  
  static final long seed = 0xDEADBEEFL;
  static final int blockSize = 4096;
  static final int fileSize = 8192;
  static final int numDatanodes = 3;
  short replication = 3;

  static FilenameFilter tmpEditsFilter = new FilenameFilter() {
    @Override
    public boolean accept(File dir, String name) {
      return name.startsWith(NameNodeFile.EDITS_TMP.getName());
    }
  };

  private CheckpointFaultInjector faultInjector;
    
  @Before
  public void setUp() {
    FileUtil.fullyDeleteContents(new File(MiniDFSCluster.getBaseDirectory()));
    faultInjector = Mockito.mock(CheckpointFaultInjector.class);
    CheckpointFaultInjector.instance = faultInjector;
<<<<<<< HEAD
  }

  static void writeFile(FileSystem fileSys, Path name, int repl)
    throws IOException {
    FSDataOutputStream stm = fileSys.create(name, true, fileSys.getConf()
        .getInt(CommonConfigurationKeys.IO_FILE_BUFFER_SIZE_KEY, 4096),
        (short) repl, blockSize);
    byte[] buffer = new byte[TestCheckpoint.fileSize];
    Random rand = new Random(TestCheckpoint.seed);
    rand.nextBytes(buffer);
    stm.write(buffer);
    stm.close();
=======
>>>>>>> fbf12270
  }
  
  @After
  public void checkForSNNThreads() {
    GenericTestUtils.assertNoThreadsMatching(".*SecondaryNameNode.*");
  }
<<<<<<< HEAD

=======
  
>>>>>>> fbf12270
  static void checkFile(FileSystem fileSys, Path name, int repl)
    throws IOException {
    assertTrue(fileSys.exists(name));
    int replication = fileSys.getFileStatus(name).getReplication();
    assertEquals("replication for " + name, repl, replication);
    //We should probably test for more of the file properties.    
  }
  
  static void cleanupFile(FileSystem fileSys, Path name)
    throws IOException {
    assertTrue(fileSys.exists(name));
    fileSys.delete(name, true);
    assertTrue(!fileSys.exists(name));
  }

  /*
   * Verify that namenode does not startup if one namedir is bad.
   */
  @Test
  public void testNameDirError() throws IOException {
    LOG.info("Starting testNameDirError");
    Configuration conf = new HdfsConfiguration();
    MiniDFSCluster cluster = new MiniDFSCluster.Builder(conf).numDataNodes(0)
        .build();
    
    Collection<URI> nameDirs = cluster.getNameDirs(0);
    cluster.shutdown();
    cluster = null;
    
    for (URI nameDirUri : nameDirs) {
      File dir = new File(nameDirUri.getPath());
      
      try {
        // Simulate the mount going read-only
        FileUtil.setWritable(dir, false);
        cluster = new MiniDFSCluster.Builder(conf).numDataNodes(0)
            .format(false).build();
        fail("NN should have failed to start with " + dir + " set unreadable");
      } catch (IOException ioe) {
        GenericTestUtils.assertExceptionContains(
            "storage directory does not exist or is not accessible", ioe);
      } finally {
        cleanup(cluster);
        cluster = null;
        FileUtil.setWritable(dir, true);
      }
    }
  }

  /**
   * Checks that an IOException in NNStorage.writeTransactionIdFile is handled
   * correctly (by removing the storage directory)
   * See https://issues.apache.org/jira/browse/HDFS-2011
   */
  @Test
  public void testWriteTransactionIdHandlesIOE() throws Exception {
    LOG.info("Check IOException handled correctly by writeTransactionIdFile");
    ArrayList<URI> fsImageDirs = new ArrayList<URI>();
    ArrayList<URI> editsDirs = new ArrayList<URI>();
    File filePath =
      new File(PathUtils.getTestDir(getClass()), "storageDirToCheck");
    assertTrue("Couldn't create directory storageDirToCheck",
               filePath.exists() || filePath.mkdirs());
    fsImageDirs.add(filePath.toURI());
    editsDirs.add(filePath.toURI());
    NNStorage nnStorage = new NNStorage(new HdfsConfiguration(),
      fsImageDirs, editsDirs);
    try {
      assertTrue("List of storage directories didn't have storageDirToCheck.",
                 nnStorage.getEditsDirectories().iterator().next().
                 toString().indexOf("storageDirToCheck") != -1);
      assertTrue("List of removed storage directories wasn't empty",
                 nnStorage.getRemovedStorageDirs().isEmpty());
    } finally {
      // Delete storage directory to cause IOException in writeTransactionIdFile 
      assertTrue("Couldn't remove directory " + filePath.getAbsolutePath(),
                 filePath.delete());
    }
    // Just call writeTransactionIdFile using any random number
    nnStorage.writeTransactionIdFileToStorage(1);
    List<StorageDirectory> listRsd = nnStorage.getRemovedStorageDirs();
    assertTrue("Removed directory wasn't what was expected",
               listRsd.size() > 0 && listRsd.get(listRsd.size() - 1).getRoot().
               toString().indexOf("storageDirToCheck") != -1);
    nnStorage.close();
  }

  /*
   * Simulate exception during edit replay.
   */
  @Test(timeout=30000)
  public void testReloadOnEditReplayFailure () throws IOException {
    Configuration conf = new HdfsConfiguration();
    FSDataOutputStream fos = null;
    SecondaryNameNode secondary = null;
    MiniDFSCluster cluster = null;
    FileSystem fs = null;

    try {
      cluster = new MiniDFSCluster.Builder(conf).numDataNodes(numDatanodes)
          .build();
      cluster.waitActive();
      fs = cluster.getFileSystem();
      secondary = startSecondaryNameNode(conf);
      fos = fs.create(new Path("tmpfile0"));
      fos.write(new byte[] { 0, 1, 2, 3 });
      secondary.doCheckpoint();
      fos.write(new byte[] { 0, 1, 2, 3 });
      fos.hsync();

      // Cause merge to fail in next checkpoint.
      Mockito.doThrow(new IOException(
          "Injecting failure during merge"))
          .when(faultInjector).duringMerge();

      try {
        secondary.doCheckpoint();
        fail("Fault injection failed.");
      } catch (IOException ioe) {
        // This is expected.
      } 
      Mockito.reset(faultInjector);
 
      // The error must be recorded, so next checkpoint will reload image.
      fos.write(new byte[] { 0, 1, 2, 3 });
      fos.hsync();
      
      assertTrue("Another checkpoint should have reloaded image",
          secondary.doCheckpoint());
    } finally {
      if (fs != null) {
        fs.close();
      }
      cleanup(secondary);
      secondary = null;
      cleanup(cluster);
      cluster = null;
      Mockito.reset(faultInjector);
    }
  }

  /*
   * Simulate 2NN exit due to too many merge failures.
   */
  @Test(timeout=30000)
  public void testTooManyEditReplayFailures() throws IOException {
    Configuration conf = new HdfsConfiguration();
    conf.set(DFSConfigKeys.DFS_NAMENODE_CHECKPOINT_MAX_RETRIES_KEY, "1");
    conf.set(DFSConfigKeys.DFS_NAMENODE_CHECKPOINT_CHECK_PERIOD_KEY, "1");

    FSDataOutputStream fos = null;
    SecondaryNameNode secondary = null;
    MiniDFSCluster cluster = null;
    FileSystem fs = null;

    try {
      cluster = new MiniDFSCluster.Builder(conf).numDataNodes(numDatanodes)
          .checkExitOnShutdown(false).build();
      cluster.waitActive();
      fs = cluster.getFileSystem();
      fos = fs.create(new Path("tmpfile0"));
      fos.write(new byte[] { 0, 1, 2, 3 });

      // Cause merge to fail in next checkpoint.
      Mockito.doThrow(new IOException(
          "Injecting failure during merge"))
          .when(faultInjector).duringMerge();

      secondary = startSecondaryNameNode(conf);
      secondary.doWork();
      // Fail if we get here.
      fail("2NN did not exit.");
    } catch (ExitException ee) {
      // ignore
      ExitUtil.resetFirstExitException();
      assertEquals("Max retries", 1, secondary.getMergeErrorCount() - 1);
    } finally {
      if (fs != null) {
        fs.close();
      }
      cleanup(secondary);
      secondary = null;
      cleanup(cluster);
      cluster = null;
      Mockito.reset(faultInjector);
    }
  }

  /*
   * Simulate exception during edit replay.
   */
  @Test(timeout=30000)
  public void testReloadOnEditReplayFailure () throws IOException {
    Configuration conf = new HdfsConfiguration();
    FSDataOutputStream fos = null;
    SecondaryNameNode secondary = null;
    MiniDFSCluster cluster = null;
    FileSystem fs = null;

    try {
      cluster = new MiniDFSCluster.Builder(conf).numDataNodes(numDatanodes)
          .build();
      cluster.waitActive();
      fs = cluster.getFileSystem();
      secondary = startSecondaryNameNode(conf);
      fos = fs.create(new Path("tmpfile0"));
      fos.write(new byte[] { 0, 1, 2, 3 });
      secondary.doCheckpoint();
      fos.write(new byte[] { 0, 1, 2, 3 });
      fos.hsync();

      // Cause merge to fail in next checkpoint.
      Mockito.doThrow(new IOException(
          "Injecting failure during merge"))
          .when(faultInjector).duringMerge();

      try {
        secondary.doCheckpoint();
        fail("Fault injection failed.");
      } catch (IOException ioe) {
        // This is expected.
      } 
      Mockito.reset(faultInjector);
 
      // The error must be recorded, so next checkpoint will reload image.
      fos.write(new byte[] { 0, 1, 2, 3 });
      fos.hsync();
      
      assertTrue("Another checkpoint should have reloaded image",
          secondary.doCheckpoint());
    } finally {
      if (fs != null) {
        fs.close();
      }
      cleanup(secondary);
      secondary = null;
      cleanup(cluster);
      cluster = null;
      Mockito.reset(faultInjector);
    }
  }

  /*
   * Simulate 2NN exit due to too many merge failures.
   */
  @Test(timeout=30000)
  public void testTooManyEditReplayFailures() throws IOException {
    Configuration conf = new HdfsConfiguration();
    conf.set(DFSConfigKeys.DFS_NAMENODE_CHECKPOINT_MAX_RETRIES_KEY, "1");
    conf.set(DFSConfigKeys.DFS_NAMENODE_CHECKPOINT_CHECK_PERIOD_KEY, "1");

    FSDataOutputStream fos = null;
    SecondaryNameNode secondary = null;
    MiniDFSCluster cluster = null;
    FileSystem fs = null;

    try {
      cluster = new MiniDFSCluster.Builder(conf).numDataNodes(numDatanodes)
          .checkExitOnShutdown(false).build();
      cluster.waitActive();
      fs = cluster.getFileSystem();
      fos = fs.create(new Path("tmpfile0"));
      fos.write(new byte[] { 0, 1, 2, 3 });

      // Cause merge to fail in next checkpoint.
      Mockito.doThrow(new IOException(
          "Injecting failure during merge"))
          .when(faultInjector).duringMerge();

      secondary = startSecondaryNameNode(conf);
      secondary.doWork();
      // Fail if we get here.
      fail("2NN did not exit.");
    } catch (ExitException ee) {
      // ignore
      ExitUtil.resetFirstExitException();
      assertEquals("Max retries", 1, secondary.getMergeErrorCount() - 1);
    } finally {
      if (fs != null) {
        fs.close();
      }
      cleanup(secondary);
      secondary = null;
      cleanup(cluster);
      cluster = null;
      Mockito.reset(faultInjector);
    }
  }

  /*
   * Simulate namenode crashing after rolling edit log.
   */
  @Test
  public void testSecondaryNamenodeError1()
    throws IOException {
    LOG.info("Starting testSecondaryNamenodeError1");
    Configuration conf = new HdfsConfiguration();
    Path file1 = new Path("checkpointxx.dat");
    MiniDFSCluster cluster = null;
    FileSystem fileSys = null;
    SecondaryNameNode secondary = null;
    try {
      cluster = new MiniDFSCluster.Builder(conf).numDataNodes(numDatanodes)
          .build();
      cluster.waitActive();
      fileSys = cluster.getFileSystem();
      assertTrue(!fileSys.exists(file1));
      
      // Make the checkpoint fail after rolling the edits log.
      secondary = startSecondaryNameNode(conf);
      
      Mockito.doThrow(new IOException(
          "Injecting failure after rolling edit logs"))
          .when(faultInjector).afterSecondaryCallsRollEditLog();

      try {
        secondary.doCheckpoint();  // this should fail
        assertTrue(false);
      } catch (IOException e) {
        // expected
      }
      
      Mockito.reset(faultInjector);

      //
      // Create a new file
      //
      DFSTestUtil.createFile(fileSys, file1, fileSize, fileSize, blockSize,
          replication, seed);
      checkFile(fileSys, file1, replication);
    } finally {
      fileSys.close();
      cleanup(secondary);
      secondary = null;
      cleanup(cluster);
      cluster = null;
    }

    //
    // Restart cluster and verify that file exists.
    // Then take another checkpoint to verify that the 
    // namenode restart accounted for the rolled edit logs.
    //
    try {
      cluster = new MiniDFSCluster.Builder(conf).numDataNodes(numDatanodes)
          .format(false).build();
      cluster.waitActive();
      fileSys = cluster.getFileSystem();
      checkFile(fileSys, file1, replication);
      cleanupFile(fileSys, file1);
      secondary = startSecondaryNameNode(conf);
      secondary.doCheckpoint();
      secondary.shutdown();
    } finally {
      fileSys.close();
      cleanup(secondary);
      secondary = null;
      cleanup(cluster);
      cluster = null;
    }
  }

  /*
   * Simulate a namenode crash after uploading new image
   */
  @Test
  public void testSecondaryNamenodeError2() throws IOException {
    LOG.info("Starting testSecondaryNamenodeError2");
    Configuration conf = new HdfsConfiguration();
    Path file1 = new Path("checkpointyy.dat");
    MiniDFSCluster cluster = null;
    FileSystem fileSys = null;
    SecondaryNameNode secondary = null;
    try {
      cluster = new MiniDFSCluster.Builder(conf).numDataNodes(numDatanodes)
          .build();
      cluster.waitActive();
      fileSys = cluster.getFileSystem();
      assertTrue(!fileSys.exists(file1));
      //
      // Make the checkpoint fail after uploading the new fsimage.
      //
      secondary = startSecondaryNameNode(conf);
      
      Mockito.doThrow(new IOException(
          "Injecting failure after uploading new image"))
          .when(faultInjector).afterSecondaryUploadsNewImage();

      try {
        secondary.doCheckpoint();  // this should fail
        assertTrue(false);
      } catch (IOException e) {
        // expected
      }
      Mockito.reset(faultInjector);

      //
      // Create a new file
      //
      DFSTestUtil.createFile(fileSys, file1, fileSize, fileSize, blockSize,
          replication, seed);
      checkFile(fileSys, file1, replication);
    } finally {
      fileSys.close();
      cleanup(secondary);
      secondary = null;
      cleanup(cluster);
      cluster = null;
    }

    //
    // Restart cluster and verify that file exists.
    // Then take another checkpoint to verify that the 
    // namenode restart accounted for the rolled edit logs.
    //
    try {
      cluster = new MiniDFSCluster.Builder(conf).numDataNodes(numDatanodes)
          .format(false).build();
      cluster.waitActive();
      fileSys = cluster.getFileSystem();
      checkFile(fileSys, file1, replication);
      cleanupFile(fileSys, file1);
      secondary = startSecondaryNameNode(conf);
      secondary.doCheckpoint();
      secondary.shutdown();
    } finally {
      fileSys.close();
      cleanup(secondary);
      secondary = null;
      cleanup(cluster);
      cluster = null;
    }
  }

  /*
   * Simulate a secondary namenode crash after rolling the edit log.
   */
  @Test
  public void testSecondaryNamenodeError3() throws IOException {
    LOG.info("Starting testSecondaryNamenodeError3");
    Configuration conf = new HdfsConfiguration();
    Path file1 = new Path("checkpointzz.dat");
    MiniDFSCluster cluster = null;
    FileSystem fileSys = null;
    SecondaryNameNode secondary = null;
    try {
      cluster = new MiniDFSCluster.Builder(conf).numDataNodes(numDatanodes)
          .build();
      cluster.waitActive();
      fileSys = cluster.getFileSystem();
      assertTrue(!fileSys.exists(file1));
      //
      // Make the checkpoint fail after rolling the edit log.
      //
      secondary = startSecondaryNameNode(conf);

      Mockito.doThrow(new IOException(
          "Injecting failure after rolling edit logs"))
          .when(faultInjector).afterSecondaryCallsRollEditLog();

      try {
        secondary.doCheckpoint();  // this should fail
        assertTrue(false);
      } catch (IOException e) {
        // expected
      }
      Mockito.reset(faultInjector);
      secondary.shutdown(); // secondary namenode crash!

      // start new instance of secondary and verify that 
      // a new rollEditLog suceedes inspite of the fact that 
      // edits.new already exists.
      //
      secondary = startSecondaryNameNode(conf);
      secondary.doCheckpoint();  // this should work correctly

      //
      // Create a new file
      //
      DFSTestUtil.createFile(fileSys, file1, fileSize, fileSize, blockSize,
          replication, seed);
      checkFile(fileSys, file1, replication);
    } finally {
      fileSys.close();
      cleanup(secondary);
      secondary = null;
      cleanup(cluster);
      cluster = null;
    }

    //
    // Restart cluster and verify that file exists.
    // Then take another checkpoint to verify that the 
    // namenode restart accounted for the twice-rolled edit logs.
    //
    try {
      cluster = new MiniDFSCluster.Builder(conf).numDataNodes(numDatanodes)
          .format(false).build();
      cluster.waitActive();
      fileSys = cluster.getFileSystem();
      checkFile(fileSys, file1, replication);
      cleanupFile(fileSys, file1);
      secondary = startSecondaryNameNode(conf);
      secondary.doCheckpoint();
      secondary.shutdown();
    } finally {
      fileSys.close();
      cleanup(secondary);
      secondary = null;
      cleanup(cluster);
      cluster = null;
    }
  }

  /**
   * Simulate a secondary node failure to transfer image
   * back to the name-node.
   * Used to truncate primary fsimage file.
   */
  @Test
  public void testSecondaryFailsToReturnImage() throws IOException {
    Mockito.doThrow(new IOException("If this exception is not caught by the " +
        "name-node, fs image will be truncated."))
        .when(faultInjector).aboutToSendFile(filePathContaining("secondary"));

    doSecondaryFailsToReturnImage();
  }
  
  /**
   * Similar to above test, but uses an unchecked Error, and causes it
   * before even setting the length header. This used to cause image
   * truncation. Regression test for HDFS-3330.
   */
  @Test
  public void testSecondaryFailsWithErrorBeforeSettingHeaders()
      throws IOException {
    Mockito.doThrow(new Error("If this exception is not caught by the " +
        "name-node, fs image will be truncated."))
        .when(faultInjector).beforeGetImageSetsHeaders();

    doSecondaryFailsToReturnImage();
  }

  private void doSecondaryFailsToReturnImage() throws IOException {
    LOG.info("Starting testSecondaryFailsToReturnImage");
    Configuration conf = new HdfsConfiguration();
    Path file1 = new Path("checkpointRI.dat");
    MiniDFSCluster cluster = null;
    FileSystem fileSys = null;
    FSImage image = null;
    SecondaryNameNode secondary = null;
    try {
      cluster = new MiniDFSCluster.Builder(conf).numDataNodes(numDatanodes)
          .build();
      cluster.waitActive();
      fileSys = cluster.getFileSystem();
      image = cluster.getNameNode().getFSImage();
      assertTrue(!fileSys.exists(file1));
      StorageDirectory sd = image.getStorage().getStorageDir(0);
      
      File latestImageBeforeCheckpoint = FSImageTestUtil.findLatestImageFile(sd);
      long fsimageLength = latestImageBeforeCheckpoint.length();
      //
      // Make the checkpoint
      //
      secondary = startSecondaryNameNode(conf);

      try {
        secondary.doCheckpoint();  // this should fail
        fail("Checkpoint succeeded even though we injected an error!");
      } catch (IOException e) {
        // check that it's the injected exception
        GenericTestUtils.assertExceptionContains(
            "If this exception is not caught", e);
      }
      Mockito.reset(faultInjector);

      // Verify that image file sizes did not change.
      for (StorageDirectory sd2 :
        image.getStorage().dirIterable(NameNodeDirType.IMAGE)) {
        
        File thisNewestImage = FSImageTestUtil.findLatestImageFile(sd2);
        long len = thisNewestImage.length();
        assertEquals(fsimageLength, len);
      }

    } finally {
      fileSys.close();
      cleanup(secondary);
      secondary = null;
      cleanup(cluster);
      cluster = null;
    }
  }

  private File filePathContaining(final String substring) {
    return Mockito.<File>argThat(
        new ArgumentMatcher<File>() {
          @Override
          public boolean matches(Object argument) {
            String path = ((File)argument).getAbsolutePath();
            return path.contains(substring);
          }
        });
  }

  /**
   * Simulate 2NN failing to send the whole file (error type 3)
   * The length header in the HTTP transfer should prevent
   * this from corrupting the NN.
   */
  @Test
  public void testNameNodeImageSendFailWrongSize()
      throws IOException {
    LOG.info("Starting testNameNodeImageSendFailWrongSize");
    
    Mockito.doReturn(true).when(faultInjector)
      .shouldSendShortFile(filePathContaining("fsimage"));
    doSendFailTest("is not of the advertised size");
  }

  /**
   * Simulate 2NN sending a corrupt image (error type 4)
   * The digest header in the HTTP transfer should prevent
   * this from corrupting the NN.
   */
  @Test
  public void testNameNodeImageSendFailWrongDigest()
      throws IOException {
    LOG.info("Starting testNameNodeImageSendFailWrongDigest");

    Mockito.doReturn(true).when(faultInjector)
        .shouldCorruptAByte(Mockito.any(File.class));
    doSendFailTest("does not match advertised digest");
  }

  /**
   * Run a test where the 2NN runs into some kind of error when
   * sending the checkpoint back to the NN.
   * @param exceptionSubstring an expected substring of the triggered exception
   */
  private void doSendFailTest(String exceptionSubstring)
      throws IOException {
    Configuration conf = new HdfsConfiguration();
    Path file1 = new Path("checkpoint-doSendFailTest-doSendFailTest.dat");
    MiniDFSCluster cluster = null;
    FileSystem fileSys = null;
    SecondaryNameNode secondary = null;
    try {
      cluster = new MiniDFSCluster.Builder(conf).numDataNodes(numDatanodes)
          .build();
      cluster.waitActive();
      fileSys = cluster.getFileSystem();
      assertTrue(!fileSys.exists(file1));
      //
      // Make the checkpoint fail after rolling the edit log.
      //
      secondary = startSecondaryNameNode(conf);

      try {
        secondary.doCheckpoint();  // this should fail
        fail("Did not get expected exception");
      } catch (IOException e) {
        // We only sent part of the image. Have to trigger this exception
        GenericTestUtils.assertExceptionContains(exceptionSubstring, e);
      }
      Mockito.reset(faultInjector);
      secondary.shutdown(); // secondary namenode crash!
      secondary = null;

      // start new instance of secondary and verify that 
      // a new rollEditLog succedes in spite of the fact that we had
      // a partially failed checkpoint previously.
      //
      secondary = startSecondaryNameNode(conf);
      secondary.doCheckpoint();  // this should work correctly

      //
      // Create a new file
      //
      DFSTestUtil.createFile(fileSys, file1, fileSize, fileSize, blockSize,
          replication, seed);
      checkFile(fileSys, file1, replication);
    } finally {
      fileSys.close();
      cleanup(secondary);
      secondary = null;
      cleanup(cluster);
      cluster = null;
    }
  }
  
  /**
   * Test that the NN locks its storage and edits directories, and won't start up
   * if the directories are already locked
   **/
  @Test
  public void testNameDirLocking() throws IOException {
    Configuration conf = new HdfsConfiguration();
    MiniDFSCluster cluster = null;
    
    // Start a NN, and verify that lock() fails in all of the configured
    // directories
    StorageDirectory savedSd = null;
    try {
      cluster = new MiniDFSCluster.Builder(conf).numDataNodes(0).build();
      NNStorage storage = cluster.getNameNode().getFSImage().getStorage();
      for (StorageDirectory sd : storage.dirIterable(null)) {
        assertLockFails(sd);
        savedSd = sd;
      }
    } finally {
      cleanup(cluster);
      cluster = null;
    }
    assertNotNull(savedSd);
    
    // Lock one of the saved directories, then start the NN, and make sure it
    // fails to start
    assertClusterStartFailsWhenDirLocked(conf, savedSd);
  }

  /**
   * Test that, if the edits dir is separate from the name dir, it is
   * properly locked.
   **/
  @Test
  public void testSeparateEditsDirLocking() throws IOException {
    Configuration conf = new HdfsConfiguration();
    File nameDir = new File(MiniDFSCluster.getBaseDirectory(), "name");
    File editsDir = new File(MiniDFSCluster.getBaseDirectory(),
        "testSeparateEditsDirLocking");

    conf.set(DFSConfigKeys.DFS_NAMENODE_NAME_DIR_KEY,
        nameDir.getAbsolutePath());
    conf.set(DFSConfigKeys.DFS_NAMENODE_EDITS_DIR_KEY,
        editsDir.getAbsolutePath());
    MiniDFSCluster cluster = null;
    
    // Start a NN, and verify that lock() fails in all of the configured
    // directories
    StorageDirectory savedSd = null;
    try {
      cluster = new MiniDFSCluster.Builder(conf).manageNameDfsDirs(false)
          .numDataNodes(0).build();
      NNStorage storage = cluster.getNameNode().getFSImage().getStorage();
      for (StorageDirectory sd : storage.dirIterable(NameNodeDirType.EDITS)) {
        assertEquals(editsDir.getAbsoluteFile(), sd.getRoot());
        assertLockFails(sd);
        savedSd = sd;
      }
    } finally {
      cleanup(cluster);
      cluster = null;
    }
    assertNotNull(savedSd);
    
    // Lock one of the saved directories, then start the NN, and make sure it
    // fails to start
    assertClusterStartFailsWhenDirLocked(conf, savedSd);
  }
  
  /**
   * Test that the SecondaryNameNode properly locks its storage directories.
   */
  @Test
  public void testSecondaryNameNodeLocking() throws Exception {
    // Start a primary NN so that the secondary will start successfully
    Configuration conf = new HdfsConfiguration();
    MiniDFSCluster cluster = null;
    SecondaryNameNode secondary = null;
    try {
      cluster = new MiniDFSCluster.Builder(conf).numDataNodes(0).build();
      StorageDirectory savedSd = null;
      // Start a secondary NN, then make sure that all of its storage
      // dirs got locked.
      secondary = startSecondaryNameNode(conf);
      
      NNStorage storage = secondary.getFSImage().getStorage();
      for (StorageDirectory sd : storage.dirIterable(null)) {
        assertLockFails(sd);
        savedSd = sd;
      }
      LOG.info("===> Shutting down first 2NN");
      secondary.shutdown();
      secondary = null;

      LOG.info("===> Locking a dir, starting second 2NN");
      // Lock one of its dirs, make sure it fails to start
      LOG.info("Trying to lock" + savedSd);
      savedSd.lock();
      try {
        secondary = startSecondaryNameNode(conf);
        assertFalse("Should fail to start 2NN when " + savedSd + " is locked",
            savedSd.isLockSupported());
      } catch (IOException ioe) {
        GenericTestUtils.assertExceptionContains("already locked", ioe);
      } finally {
        savedSd.unlock();
      }
      
    } finally {
      cleanup(secondary);
      secondary = null;
      cleanup(cluster);
      cluster = null;
    }
  }
  
  /**
   * Test that, an attempt to lock a storage that is already locked by a nodename,
   * logs error message that includes JVM name of the namenode that locked it.
   */
  @Test
  public void testStorageAlreadyLockedErrorMessage() throws Exception {
    Configuration conf = new HdfsConfiguration();
    MiniDFSCluster cluster = null;
    StorageDirectory savedSd = null;
    try {
      cluster = new MiniDFSCluster.Builder(conf).numDataNodes(0).build();
      NNStorage storage = cluster.getNameNode().getFSImage().getStorage();
      for (StorageDirectory sd : storage.dirIterable(null)) {
        assertLockFails(sd);
        savedSd = sd;
      }
      
      LogCapturer logs = GenericTestUtils.LogCapturer.captureLogs(LogFactory.getLog(Storage.class));
      try {
        // try to lock the storage that's already locked
        savedSd.lock();
        fail("Namenode should not be able to lock a storage that is already locked");
      } catch (IOException ioe) {
        // cannot read lock file on Windows, so message cannot get JVM name
        String lockingJvmName = Path.WINDOWS ? "" :
          " " + ManagementFactory.getRuntimeMXBean().getName();
        String expectedLogMessage = "It appears that another namenode"
          + lockingJvmName + " has already locked the storage directory";
        assertTrue("Log output does not contain expected log message: "
          + expectedLogMessage, logs.getOutput().contains(expectedLogMessage));
      }
    } finally {
      cleanup(cluster);
      cluster = null;
    }
  }

  /**
   * Assert that the given storage directory can't be locked, because
   * it's already locked.
   */
  private static void assertLockFails(StorageDirectory sd) {
    try {
      sd.lock();
      // If the above line didn't throw an exception, then
      // locking must not be supported
      assertFalse(sd.isLockSupported());
    } catch (IOException ioe) {
      GenericTestUtils.assertExceptionContains("already locked", ioe);
    }
  }
  
  /**
   * Assert that, if sdToLock is locked, the cluster is not allowed to start up.
   * @param conf cluster conf to use
   * @param sdToLock the storage directory to lock
   */
  private static void assertClusterStartFailsWhenDirLocked(
      Configuration conf, StorageDirectory sdToLock) throws IOException {
    // Lock the edits dir, then start the NN, and make sure it fails to start
    sdToLock.lock();
    MiniDFSCluster cluster = null;
    try {      
      cluster = new MiniDFSCluster.Builder(conf).format(false)
          .manageNameDfsDirs(false).numDataNodes(0).build();
      assertFalse("cluster should fail to start after locking " +
          sdToLock, sdToLock.isLockSupported());
    } catch (IOException ioe) {
      GenericTestUtils.assertExceptionContains("already locked", ioe);
    } finally {
      cleanup(cluster);
      cluster = null;
      sdToLock.unlock();
    }
  }

  /**
   * Test the importCheckpoint startup option. Verifies:
   * 1. if the NN already contains an image, it will not be allowed
   *   to import a checkpoint.
   * 2. if the NN does not contain an image, importing a checkpoint
   *    succeeds and re-saves the image
   */
  @Test
  public void testImportCheckpoint() throws Exception {
    Configuration conf = new HdfsConfiguration();
    Path testPath = new Path("/testfile");
    SecondaryNameNode snn = null;
    MiniDFSCluster cluster = null;
    Collection<URI> nameDirs = null;
    try {
      cluster = new MiniDFSCluster.Builder(conf).numDataNodes(0).build();
      nameDirs = cluster.getNameDirs(0);
      
      // Make an entry in the namespace, used for verifying checkpoint
      // later.
      cluster.getFileSystem().mkdirs(testPath);
      
      // Take a checkpoint
      snn = startSecondaryNameNode(conf);
      snn.doCheckpoint();
    } finally {
      cleanup(snn);
      cleanup(cluster);
      cluster = null;
    }
    
    LOG.info("Trying to import checkpoint when the NameNode already " +
    		"contains an image. This should fail.");
    try {
      cluster = new MiniDFSCluster.Builder(conf).numDataNodes(0).format(false)
          .startupOption(StartupOption.IMPORT).build();
      fail("NameNode did not fail to start when it already contained " +
      		"an image");
    } catch (IOException ioe) {
      // Expected
      GenericTestUtils.assertExceptionContains(
          "NameNode already contains an image", ioe);
    } finally {
      cleanup(cluster);
      cluster = null;
    }
    
    LOG.info("Removing NN storage contents");
    for(URI uri : nameDirs) {
      File dir = new File(uri.getPath());
      LOG.info("Cleaning " + dir);
      removeAndRecreateDir(dir);
    }
    
    LOG.info("Trying to import checkpoint");
    try {
      cluster = new MiniDFSCluster.Builder(conf).format(false).numDataNodes(0)
          .startupOption(StartupOption.IMPORT).build();
      
      assertTrue("Path from checkpoint should exist after import",
          cluster.getFileSystem().exists(testPath));

      // Make sure that the image got saved on import
      FSImageTestUtil.assertNNHasCheckpoints(cluster, Ints.asList(3));
    } finally {
      cleanup(cluster);
      cluster = null;
    }
  }
  
  private static void removeAndRecreateDir(File dir) throws IOException {
    if(dir.exists())
      if(!(FileUtil.fullyDelete(dir)))
        throw new IOException("Cannot remove directory: " + dir);
    if (!dir.mkdirs())
      throw new IOException("Cannot create directory " + dir);
  }
  
  SecondaryNameNode startSecondaryNameNode(Configuration conf
                                          ) throws IOException {
    conf.set(DFSConfigKeys.DFS_NAMENODE_SECONDARY_HTTP_ADDRESS_KEY, "0.0.0.0:0");
    return new SecondaryNameNode(conf);
  }
  
  SecondaryNameNode startSecondaryNameNode(Configuration conf, int index)
      throws IOException {
    Configuration snnConf = new Configuration(conf);
    snnConf.set(DFSConfigKeys.DFS_NAMENODE_SECONDARY_HTTP_ADDRESS_KEY, "0.0.0.0:0");
    snnConf.set(DFSConfigKeys.DFS_NAMENODE_CHECKPOINT_DIR_KEY,
        MiniDFSCluster.getBaseDirectory() + "/2nn-" + index);
    return new SecondaryNameNode(snnConf);
  }

  /**
   * Tests checkpoint in HDFS.
   */
  @Test
  public void testCheckpoint() throws IOException {
    Path file1 = new Path("checkpoint.dat");
    Path file2 = new Path("checkpoint2.dat");
    Configuration conf = new HdfsConfiguration();
    conf.set(DFSConfigKeys.DFS_NAMENODE_SECONDARY_HTTP_ADDRESS_KEY, "0.0.0.0:0");
    replication = (short)conf.getInt(DFSConfigKeys.DFS_REPLICATION_KEY, 3);
    
    MiniDFSCluster cluster = null;
    FileSystem fileSys = null;
    SecondaryNameNode secondary = null;
    try {
      cluster = new MiniDFSCluster.Builder(conf).numDataNodes(
          numDatanodes).build();
      cluster.waitActive();
      fileSys = cluster.getFileSystem();
      //
      // verify that 'format' really blew away all pre-existing files
      //
      assertTrue(!fileSys.exists(file1));
      assertTrue(!fileSys.exists(file2));
      
      //
      // Create file1
      //
      DFSTestUtil.createFile(fileSys, file1, fileSize, fileSize, blockSize,
          replication, seed);
      checkFile(fileSys, file1, replication);

      //
      // Take a checkpoint
      //
      secondary = startSecondaryNameNode(conf);
      secondary.doCheckpoint();
<<<<<<< HEAD
=======

      MetricsRecordBuilder rb = getMetrics(NN_METRICS);
      assertCounterGt("GetImageNumOps", 0, rb);
      assertCounterGt("GetEditNumOps", 0, rb);
      assertCounterGt("PutImageNumOps", 0, rb);
      assertGaugeGt("GetImageAvgTime", 0.0, rb);
      assertGaugeGt("GetEditAvgTime", 0.0, rb);
      assertGaugeGt("PutImageAvgTime", 0.0, rb);
>>>>>>> fbf12270
    } finally {
      fileSys.close();
      cleanup(secondary);
      secondary = null;
      cleanup(cluster);
      cluster = null;
    }

    //
    // Restart cluster and verify that file1 still exist.
    //
    Path tmpDir = new Path("/tmp_tmp");
    try {
      cluster = new MiniDFSCluster.Builder(conf).numDataNodes(numDatanodes)
          .format(false).build();
      cluster.waitActive();
      fileSys = cluster.getFileSystem();
      
      // check that file1 still exists
      checkFile(fileSys, file1, replication);
      cleanupFile(fileSys, file1);

      // create new file file2
      DFSTestUtil.createFile(fileSys, file2, fileSize, fileSize, blockSize,
          replication, seed);
      checkFile(fileSys, file2, replication);

      //
      // Take a checkpoint
      //
      secondary = startSecondaryNameNode(conf);
      secondary.doCheckpoint();
      
      FSDirectory secondaryFsDir = secondary.getFSNamesystem().dir;
      INode rootInMap = secondaryFsDir.getInode(secondaryFsDir.rootDir.getId());
      Assert.assertSame(rootInMap, secondaryFsDir.rootDir);
      
      fileSys.delete(tmpDir, true);
      fileSys.mkdirs(tmpDir);
      secondary.doCheckpoint();
    } finally {
      fileSys.close();
      cleanup(secondary);
      secondary = null;
      cleanup(cluster);
      cluster = null;
    }

    //
    // Restart cluster and verify that file2 exists and
    // file1 does not exist.
    //
    cluster = new MiniDFSCluster.Builder(conf).numDataNodes(numDatanodes).format(false).build();
    cluster.waitActive();
    fileSys = cluster.getFileSystem();

    assertTrue(!fileSys.exists(file1));
    assertTrue(fileSys.exists(tmpDir));

    try {
      // verify that file2 exists
      checkFile(fileSys, file2, replication);
    } finally {
      fileSys.close();
      cluster.shutdown();
      cluster = null;
    }
  }

  /**
   * Tests save namespace.
   */
  @Test
  public void testSaveNamespace() throws IOException {
    MiniDFSCluster cluster = null;
    DistributedFileSystem fs = null;
    FileContext fc;
    try {
      Configuration conf = new HdfsConfiguration();
      cluster = new MiniDFSCluster.Builder(conf).numDataNodes(numDatanodes).format(true).build();
      cluster.waitActive();
      fs = (cluster.getFileSystem());
      fc = FileContext.getFileContext(cluster.getURI(0));

      // Saving image without safe mode should fail
      DFSAdmin admin = new DFSAdmin(conf);
      String[] args = new String[]{"-saveNamespace"};
      try {
        admin.run(args);
      } catch(IOException eIO) {
        assertTrue(eIO.getLocalizedMessage().contains("Safe mode should be turned ON"));
      } catch(Exception e) {
        throw new IOException(e);
      }
      // create new file
      Path file = new Path("namespace.dat");
      DFSTestUtil.createFile(fs, file, fileSize, fileSize, blockSize,
          replication, seed);
      checkFile(fs, file, replication);

      // create new link
      Path symlink = new Path("file.link");
      fc.createSymlink(file, symlink, false);
      assertTrue(fc.getFileLinkStatus(symlink).isSymlink());

      // verify that the edits file is NOT empty
      Collection<URI> editsDirs = cluster.getNameEditsDirs(0);
      for(URI uri : editsDirs) {
        File ed = new File(uri.getPath());
        assertTrue(new File(ed, "current/"
                            + NNStorage.getInProgressEditsFileName(1))
                   .length() > Integer.SIZE/Byte.SIZE);
      }

      // Saving image in safe mode should succeed
      fs.setSafeMode(SafeModeAction.SAFEMODE_ENTER);
      try {
        admin.run(args);
      } catch(Exception e) {
        throw new IOException(e);
      }
      
      // TODO: Fix the test to not require a hard-coded transaction count.
      final int EXPECTED_TXNS_FIRST_SEG = 13;
      
      // the following steps should have happened:
      //   edits_inprogress_1 -> edits_1-12  (finalized)
      //   fsimage_12 created
      //   edits_inprogress_13 created
      //
      for(URI uri : editsDirs) {
        File ed = new File(uri.getPath());
        File curDir = new File(ed, "current");
        LOG.info("Files in " + curDir + ":\n  " +
            Joiner.on("\n  ").join(curDir.list()));
        // Verify that the first edits file got finalized
        File originalEdits = new File(curDir,
                                      NNStorage.getInProgressEditsFileName(1));
        assertFalse(originalEdits.exists());
        File finalizedEdits = new File(curDir,
            NNStorage.getFinalizedEditsFileName(1, EXPECTED_TXNS_FIRST_SEG));
        GenericTestUtils.assertExists(finalizedEdits);
        assertTrue(finalizedEdits.length() > Integer.SIZE/Byte.SIZE);

        GenericTestUtils.assertExists(new File(ed, "current/"
                       + NNStorage.getInProgressEditsFileName(
                           EXPECTED_TXNS_FIRST_SEG + 1)));
      }
      
      Collection<URI> imageDirs = cluster.getNameDirs(0);
      for (URI uri : imageDirs) {
        File imageDir = new File(uri.getPath());
        File savedImage = new File(imageDir, "current/"
                                   + NNStorage.getImageFileName(
                                       EXPECTED_TXNS_FIRST_SEG));
        assertTrue("Should have saved image at " + savedImage,
            savedImage.exists());        
      }

      // restart cluster and verify file exists
      cluster.shutdown();
      cluster = null;

      cluster = new MiniDFSCluster.Builder(conf).numDataNodes(numDatanodes).format(false).build();
      cluster.waitActive();
      fs = (cluster.getFileSystem());
      checkFile(fs, file, replication);
      fc = FileContext.getFileContext(cluster.getURI(0));
      assertTrue(fc.getFileLinkStatus(symlink).isSymlink());
    } finally {
      if(fs != null) fs.close();
      cleanup(cluster);
      cluster = null;
    }
  }
  
  /* Test case to test CheckpointSignature */
  @Test
  public void testCheckpointSignature() throws IOException {

    MiniDFSCluster cluster = null;
    Configuration conf = new HdfsConfiguration();

    SecondaryNameNode secondary = null;
    try {
      cluster = new MiniDFSCluster.Builder(conf).numDataNodes(numDatanodes)
          .format(true).build();
      NameNode nn = cluster.getNameNode();
      NamenodeProtocols nnRpc = nn.getRpcServer();

      secondary = startSecondaryNameNode(conf);
      // prepare checkpoint image
      secondary.doCheckpoint();
      CheckpointSignature sig = nnRpc.rollEditLog();
      // manipulate the CheckpointSignature fields
      sig.setBlockpoolID("somerandomebpid");
      sig.clusterID = "somerandomcid";
      try {
        sig.validateStorageInfo(nn.getFSImage()); // this should fail
        assertTrue("This test is expected to fail.", false);
      } catch (Exception ignored) {
      }
    } finally {
      cleanup(secondary);
      secondary = null;
      cleanup(cluster);
      cluster = null;
    }
  }
  
  /**
   * Tests the following sequence of events:
   * - secondary successfully makes a checkpoint
   * - it then fails while trying to upload it
   * - it then fails again for the same reason
   * - it then tries to checkpoint a third time
   */
  @Test
  public void testCheckpointAfterTwoFailedUploads() throws IOException {
    MiniDFSCluster cluster = null;
    SecondaryNameNode secondary = null;
    
    Configuration conf = new HdfsConfiguration();

    try {
      cluster = new MiniDFSCluster.Builder(conf).numDataNodes(numDatanodes)
          .format(true).build();
  
      secondary = startSecondaryNameNode(conf);

      Mockito.doThrow(new IOException(
          "Injecting failure after rolling edit logs"))
          .when(faultInjector).afterSecondaryCallsRollEditLog();
      
      // Fail to checkpoint once
      try {
        secondary.doCheckpoint();
        fail("Should have failed upload");
      } catch (IOException ioe) {
        LOG.info("Got expected failure", ioe);
        assertTrue(ioe.toString().contains("Injecting failure"));
      }

      // Fail to checkpoint again
      try {
        secondary.doCheckpoint();
        fail("Should have failed upload");
      } catch (IOException ioe) {
        LOG.info("Got expected failure", ioe);
        assertTrue(ioe.toString().contains("Injecting failure"));
      } finally {
        Mockito.reset(faultInjector);
      }

      // Now with the cleared error simulation, it should succeed
      secondary.doCheckpoint();
      
    } finally {
      cleanup(secondary);
      secondary = null;
      cleanup(cluster);
      cluster = null;
    }
  }
  
  /**
   * Starts two namenodes and two secondary namenodes, verifies that secondary
   * namenodes are configured correctly to talk to their respective namenodes
   * and can do the checkpoint.
   * 
   * @throws IOException
   */
  @Test
  public void testMultipleSecondaryNamenodes() throws IOException {
    Configuration conf = new HdfsConfiguration();
    String nameserviceId1 = "ns1";
    String nameserviceId2 = "ns2";
    conf.set(DFSConfigKeys.DFS_NAMESERVICES, nameserviceId1
        + "," + nameserviceId2);
    MiniDFSCluster cluster = null;
    SecondaryNameNode secondary1 = null;
    SecondaryNameNode secondary2 = null;
    try {
      cluster = new MiniDFSCluster.Builder(conf)
          .nnTopology(MiniDFSNNTopology.simpleFederatedTopology(2))
          .build();
      Configuration snConf1 = new HdfsConfiguration(cluster.getConfiguration(0));
      Configuration snConf2 = new HdfsConfiguration(cluster.getConfiguration(1));
      InetSocketAddress nn1RpcAddress = cluster.getNameNode(0)
          .getNameNodeAddress();
      InetSocketAddress nn2RpcAddress = cluster.getNameNode(1)
          .getNameNodeAddress();
      String nn1 = nn1RpcAddress.getHostName() + ":" + nn1RpcAddress.getPort();
      String nn2 = nn2RpcAddress.getHostName() + ":" + nn2RpcAddress.getPort();

      // Set the Service Rpc address to empty to make sure the node specific
      // setting works
      snConf1.set(DFSConfigKeys.DFS_NAMENODE_SERVICE_RPC_ADDRESS_KEY, "");
      snConf2.set(DFSConfigKeys.DFS_NAMENODE_SERVICE_RPC_ADDRESS_KEY, "");

      // Set the nameserviceIds
      snConf1.set(DFSUtil.addKeySuffixes(
          DFSConfigKeys.DFS_NAMENODE_SERVICE_RPC_ADDRESS_KEY, nameserviceId1),
          nn1);
      snConf2.set(DFSUtil.addKeySuffixes(
          DFSConfigKeys.DFS_NAMENODE_SERVICE_RPC_ADDRESS_KEY, nameserviceId2),
          nn2);

      secondary1 = startSecondaryNameNode(snConf1);
      secondary2 = startSecondaryNameNode(snConf2);

      // make sure the two secondary namenodes are talking to correct namenodes.
      assertEquals(secondary1.getNameNodeAddress().getPort(),
          nn1RpcAddress.getPort());
      assertEquals(secondary2.getNameNodeAddress().getPort(),
          nn2RpcAddress.getPort());
      assertTrue(secondary1.getNameNodeAddress().getPort() != secondary2
          .getNameNodeAddress().getPort());

      // both should checkpoint.
      secondary1.doCheckpoint();
      secondary2.doCheckpoint();
    } finally {
      cleanup(secondary1);
      secondary1 = null;
      cleanup(secondary2);
      secondary2 = null;
      cleanup(cluster);
      cluster = null;
    }
  }
  
  /**
   * Test that the secondary doesn't have to re-download image
   * if it hasn't changed.
   */
  @Test
  public void testSecondaryImageDownload() throws IOException {
    LOG.info("Starting testSecondaryImageDownload");
    Configuration conf = new HdfsConfiguration();
    conf.set(DFSConfigKeys.DFS_NAMENODE_SECONDARY_HTTP_ADDRESS_KEY, "0.0.0.0:0");
    Path dir = new Path("/checkpoint");
    MiniDFSCluster cluster = new MiniDFSCluster.Builder(conf)
                                               .numDataNodes(numDatanodes)
                                               .format(true).build();
    cluster.waitActive();
    FileSystem fileSys = cluster.getFileSystem();
    FSImage image = cluster.getNameNode().getFSImage();
    SecondaryNameNode secondary = null;
    try {
      assertTrue(!fileSys.exists(dir));
      //
      // Make the checkpoint
      //
      secondary = startSecondaryNameNode(conf);

      File secondaryDir = new File(MiniDFSCluster.getBaseDirectory(), "namesecondary1");
      File secondaryCurrent = new File(secondaryDir, "current");

      long expectedTxIdToDownload = cluster.getNameNode().getFSImage()
      .getStorage().getMostRecentCheckpointTxId();

      File secondaryFsImageBefore = new File(secondaryCurrent,
          NNStorage.getImageFileName(expectedTxIdToDownload));
      File secondaryFsImageAfter = new File(secondaryCurrent,
          NNStorage.getImageFileName(expectedTxIdToDownload + 2));
      
      assertFalse("Secondary should start with empty current/ dir " +
          "but " + secondaryFsImageBefore + " exists",
          secondaryFsImageBefore.exists());

      assertTrue("Secondary should have loaded an image",
          secondary.doCheckpoint());
      
      assertTrue("Secondary should have downloaded original image",
          secondaryFsImageBefore.exists());
      assertTrue("Secondary should have created a new image",
          secondaryFsImageAfter.exists());
      
      long fsimageLength = secondaryFsImageBefore.length();
      assertEquals("Image size should not have changed",
          fsimageLength,
          secondaryFsImageAfter.length());

      // change namespace
      fileSys.mkdirs(dir);
      
      assertFalse("Another checkpoint should not have to re-load image",
          secondary.doCheckpoint());
      
      for (StorageDirectory sd :
        image.getStorage().dirIterable(NameNodeDirType.IMAGE)) {
        File imageFile = NNStorage.getImageFile(sd,
            expectedTxIdToDownload + 5);
        assertTrue("Image size increased",
            imageFile.length() > fsimageLength);
      }

    } finally {
      fileSys.close();
      cleanup(secondary);
      secondary = null;
      cleanup(cluster);
      cluster = null;
    }
  }
  
  /**
   * Test NN restart if a failure happens in between creating the fsimage
   * MD5 file and renaming the fsimage.
   */
  @Test(timeout=30000)
  public void testFailureBeforeRename () throws IOException {
    Configuration conf = new HdfsConfiguration();
    FSDataOutputStream fos = null;
    SecondaryNameNode secondary = null;
    MiniDFSCluster cluster = null;
    FileSystem fs = null;
    try {
      cluster = new MiniDFSCluster.Builder(conf).numDataNodes(numDatanodes)
          .build();
      cluster.waitActive();
      fs = cluster.getFileSystem();
      secondary = startSecondaryNameNode(conf);
      fos = fs.create(new Path("tmpfile0"));
      fos.write(new byte[] { 0, 1, 2, 3 });
      secondary.doCheckpoint();
      fos.write(new byte[] { 0, 1, 2, 3 });
      fos.hsync();

      // Cause merge to fail in next checkpoint.
      Mockito.doThrow(new IOException(
          "Injecting failure after MD5Rename"))
          .when(faultInjector).afterMD5Rename();

      try {
        secondary.doCheckpoint();
        fail("Fault injection failed.");
      } catch (IOException ioe) {
        // This is expected.
      }
      Mockito.reset(faultInjector);
      // Namenode should still restart successfully
      cluster.restartNameNode();
    } finally {
      if (fs != null) {
        fs.close();
      }
      cleanup(secondary);
      secondary = null;
      cleanup(cluster);
      cluster = null;
      Mockito.reset(faultInjector);
    }
  }

  /**
   * Test that a fault while downloading edits does not prevent future
   * checkpointing
   */
  @Test(timeout = 30000)
  public void testEditFailureBeforeRename() throws IOException {
    Configuration conf = new HdfsConfiguration();
    SecondaryNameNode secondary = null;
    MiniDFSCluster cluster = null;
    FileSystem fs = null;
    try {
      cluster = new MiniDFSCluster.Builder(conf).numDataNodes(numDatanodes)
          .build();
      cluster.waitActive();
      fs = cluster.getFileSystem();
      secondary = startSecondaryNameNode(conf);
      DFSTestUtil.createFile(fs, new Path("tmpfile0"), 1024, (short) 1, 0l);
      secondary.doCheckpoint();

      // Cause edit rename to fail during next checkpoint
      Mockito.doThrow(new IOException("Injecting failure before edit rename"))
          .when(faultInjector).beforeEditsRename();
      DFSTestUtil.createFile(fs, new Path("tmpfile1"), 1024, (short) 1, 0l);

      try {
        secondary.doCheckpoint();
        fail("Fault injection failed.");
      } catch (IOException ioe) {
        GenericTestUtils.assertExceptionContains(
            "Injecting failure before edit rename", ioe);
      }
      Mockito.reset(faultInjector);
      // truncate the tmp edits file to simulate a partial download
      for (StorageDirectory sd : secondary.getFSImage().getStorage()
          .dirIterable(NameNodeDirType.EDITS)) {
        File[] tmpEdits = sd.getCurrentDir().listFiles(tmpEditsFilter);
        assertTrue(
            "Expected a single tmp edits file in directory " + sd.toString(),
            tmpEdits.length == 1);
        RandomAccessFile randFile = new RandomAccessFile(tmpEdits[0], "rw");
        randFile.setLength(0);
        randFile.close();
      }
      // Next checkpoint should succeed
      secondary.doCheckpoint();
    } finally {
      if (secondary != null) {
        secondary.shutdown();
      }
      if (fs != null) {
        fs.close();
      }
<<<<<<< HEAD
      cleanup(secondary);
      secondary = null;
      cleanup(cluster);
      cluster = null;
=======
      if (cluster != null) {
        cluster.shutdown();
      }
>>>>>>> fbf12270
      Mockito.reset(faultInjector);
    }
  }
  
  /**
   * Test that a fault while downloading edits the first time after the 2NN
   * starts up does not prevent future checkpointing.
   */
  @Test(timeout = 30000)
  public void testEditFailureOnFirstCheckpoint() throws IOException {
    Configuration conf = new HdfsConfiguration();
    SecondaryNameNode secondary = null;
    MiniDFSCluster cluster = null;
    FileSystem fs = null;
    try {
      cluster = new MiniDFSCluster.Builder(conf).numDataNodes(numDatanodes)
          .build();
      cluster.waitActive();
      fs = cluster.getFileSystem();
      fs.mkdirs(new Path("test-file-1"));
      
      // Make sure the on-disk fsimage on the NN has txid > 0.
      FSNamesystem fsns = cluster.getNamesystem();
      fsns.enterSafeMode(false);
      fsns.saveNamespace();
      fsns.leaveSafeMode();
      
      secondary = startSecondaryNameNode(conf);

      // Cause edit rename to fail during next checkpoint
      Mockito.doThrow(new IOException("Injecting failure before edit rename"))
          .when(faultInjector).beforeEditsRename();
      
      try {
        secondary.doCheckpoint();
        fail("Fault injection failed.");
      } catch (IOException ioe) {
        GenericTestUtils.assertExceptionContains(
            "Injecting failure before edit rename", ioe);
      }
      Mockito.reset(faultInjector);
      
      // Next checkpoint should succeed
      secondary.doCheckpoint();
    } finally {
      if (secondary != null) {
        secondary.shutdown();
      }
      if (fs != null) {
        fs.close();
      }
      if (cluster != null) {
        cluster.shutdown();
      }
      Mockito.reset(faultInjector);
    }
  }

  /**
   * Test that the secondary namenode correctly deletes temporary edits
   * on startup.
   */
  @Test(timeout = 30000)
  public void testDeleteTemporaryEditsOnStartup() throws IOException {
    Configuration conf = new HdfsConfiguration();
    SecondaryNameNode secondary = null;
    MiniDFSCluster cluster = null;
    FileSystem fs = null;

    try {
      cluster = new MiniDFSCluster.Builder(conf).numDataNodes(numDatanodes)
          .build();
      cluster.waitActive();
      fs = cluster.getFileSystem();
      secondary = startSecondaryNameNode(conf);
      DFSTestUtil.createFile(fs, new Path("tmpfile0"), 1024, (short) 1, 0l);
      secondary.doCheckpoint();

      // Cause edit rename to fail during next checkpoint
      Mockito.doThrow(new IOException("Injecting failure before edit rename"))
          .when(faultInjector).beforeEditsRename();
      DFSTestUtil.createFile(fs, new Path("tmpfile1"), 1024, (short) 1, 0l);

      try {
        secondary.doCheckpoint();
        fail("Fault injection failed.");
      } catch (IOException ioe) {
        GenericTestUtils.assertExceptionContains(
            "Injecting failure before edit rename", ioe);
      }
      Mockito.reset(faultInjector);
      // Verify that a temp edits file is present
      for (StorageDirectory sd : secondary.getFSImage().getStorage()
          .dirIterable(NameNodeDirType.EDITS)) {
        File[] tmpEdits = sd.getCurrentDir().listFiles(tmpEditsFilter);
        assertTrue(
            "Expected a single tmp edits file in directory " + sd.toString(),
            tmpEdits.length == 1);
      }
      // Restart 2NN
      secondary.shutdown();
      secondary = startSecondaryNameNode(conf);
      // Verify that tmp files were deleted
      for (StorageDirectory sd : secondary.getFSImage().getStorage()
          .dirIterable(NameNodeDirType.EDITS)) {
        File[] tmpEdits = sd.getCurrentDir().listFiles(tmpEditsFilter);
        assertTrue(
            "Did not expect a tmp edits file in directory " + sd.toString(),
            tmpEdits.length == 0);
      }
      // Next checkpoint should succeed
      secondary.doCheckpoint();
    } finally {
      if (secondary != null) {
        secondary.shutdown();
      }
      if (fs != null) {
        fs.close();
      }
      if (cluster != null) {
        cluster.shutdown();
      }
      Mockito.reset(faultInjector);
    }
  }

  /**
   * Test case where two secondary namenodes are checkpointing the same
   * NameNode. This differs from {@link #testMultipleSecondaryNamenodes()}
   * since that test runs against two distinct NNs.
   * 
   * This case tests the following interleaving:
   * - 2NN A downloads image (up to txid 2)
   * - 2NN A about to save its own checkpoint
   * - 2NN B downloads image (up to txid 4)
   * - 2NN B uploads checkpoint (txid 4)
   * - 2NN A uploads checkpoint (txid 2)
   * 
   * It verifies that this works even though the earlier-txid checkpoint gets
   * uploaded after the later-txid checkpoint.
   */
  @Test
  public void testMultipleSecondaryNNsAgainstSameNN() throws Exception {
    Configuration conf = new HdfsConfiguration();
    MiniDFSCluster cluster = null;
    SecondaryNameNode secondary1 = null, secondary2 = null;
    try {
      cluster = new MiniDFSCluster.Builder(conf).numDataNodes(0).format(true)
          .build();

      // Start 2NNs
      secondary1 = startSecondaryNameNode(conf, 1);
      secondary2 = startSecondaryNameNode(conf, 2);
      
      // Make the first 2NN's checkpoint process delayable - we can pause it
      // right before it saves its checkpoint image.
      CheckpointStorage spyImage1 = spyOnSecondaryImage(secondary1);
      DelayAnswer delayer = new DelayAnswer(LOG);
      Mockito.doAnswer(delayer).when(spyImage1)
        .saveFSImageInAllDirs(Mockito.<FSNamesystem>any(), Mockito.anyLong());

      // Set up a thread to do a checkpoint from the first 2NN
      DoCheckpointThread checkpointThread = new DoCheckpointThread(secondary1);
      checkpointThread.start();

      // Wait for the first checkpointer to get to where it should save its image.
      delayer.waitForCall();
      
      // Now make the second checkpointer run an entire checkpoint
      secondary2.doCheckpoint();
      
      // Let the first one finish
      delayer.proceed();
      
      // It should have succeeded even though another checkpoint raced with it.
      checkpointThread.join();
      checkpointThread.propagateExceptions();
      
      // primary should record "last checkpoint" as the higher txid (even though
      // a checkpoint with a lower txid finished most recently)
      NNStorage storage = cluster.getNameNode().getFSImage().getStorage();
      assertEquals(4, storage.getMostRecentCheckpointTxId());

      // Should have accepted both checkpoints
      assertNNHasCheckpoints(cluster, ImmutableList.of(2,4));
      
      // Now have second one checkpoint one more time just to make sure that
      // the NN isn't left in a broken state
      secondary2.doCheckpoint();
      
      // NN should have received new checkpoint
      assertEquals(6, storage.getMostRecentCheckpointTxId());
      
      // Validate invariant that files named the same are the same.
      assertParallelFilesInvariant(cluster, ImmutableList.of(secondary1, secondary2));
  
      // NN should have removed the checkpoint at txid 2 at this point, but has
      // one at txid 6
      assertNNHasCheckpoints(cluster, ImmutableList.of(4,6));
    } finally {
      cleanup(secondary1);
      secondary1 = null;
      cleanup(secondary2);
      secondary2 = null;
      if (cluster != null) {
        cluster.shutdown();
        cluster = null;
      }
    }
  }
  
  
  /**
   * Test case where two secondary namenodes are checkpointing the same
   * NameNode. This differs from {@link #testMultipleSecondaryNamenodes()}
   * since that test runs against two distinct NNs.
   * 
   * This case tests the following interleaving:
   * - 2NN A) calls rollEdits()
   * - 2NN B) calls rollEdits()
   * - 2NN A) paused at getRemoteEditLogManifest()
   * - 2NN B) calls getRemoteEditLogManifest() (returns up to txid 4)
   * - 2NN B) uploads checkpoint fsimage_4
   * - 2NN A) allowed to proceed, also returns up to txid 4
   * - 2NN A) uploads checkpoint fsimage_4 as well, should fail gracefully
   * 
   * It verifies that one of the two gets an error that it's uploading a
   * duplicate checkpoint, and the other one succeeds.
   */
  @Test
  public void testMultipleSecondaryNNsAgainstSameNN2() throws Exception {
    Configuration conf = new HdfsConfiguration();
    MiniDFSCluster cluster = null;
    SecondaryNameNode secondary1 = null, secondary2 = null;
    try {
      cluster = new MiniDFSCluster.Builder(conf).numDataNodes(0).format(true)
          .build();

      // Start 2NNs
      secondary1 = startSecondaryNameNode(conf, 1);
      secondary2 = startSecondaryNameNode(conf, 2);
      
      // Make the first 2NN's checkpoint process delayable - we can pause it
      // right before it calls getRemoteEditLogManifest.
      // The method to set up a spy on an RPC protocol is a little bit involved
      // since we can't spy directly on a proxy object. This sets up a mock
      // which delegates all its calls to the original object, instead.
      final NamenodeProtocol origNN = secondary1.getNameNode();
      final Answer<Object> delegator = new GenericTestUtils.DelegateAnswer(origNN);
      NamenodeProtocol spyNN = Mockito.mock(NamenodeProtocol.class, delegator);
      DelayAnswer delayer = new DelayAnswer(LOG) {
        @Override
        protected Object passThrough(InvocationOnMock invocation) throws Throwable {
          return delegator.answer(invocation);
        }
      };
      secondary1.setNameNode(spyNN);
      
      Mockito.doAnswer(delayer).when(spyNN)
        .getEditLogManifest(Mockito.anyLong());      
          
      // Set up a thread to do a checkpoint from the first 2NN
      DoCheckpointThread checkpointThread = new DoCheckpointThread(secondary1);
      checkpointThread.start();

      // Wait for the first checkpointer to be about to call getEditLogManifest
      delayer.waitForCall();
      
      // Now make the second checkpointer run an entire checkpoint
      secondary2.doCheckpoint();
      
      // NN should have now received fsimage_4
      NNStorage storage = cluster.getNameNode().getFSImage().getStorage();
      assertEquals(4, storage.getMostRecentCheckpointTxId());
      
      // Let the first one finish
      delayer.proceed();
      
      // Letting the first node continue, it should try to upload the
      // same image, and gracefully ignore it, while logging an
      // error message.
      checkpointThread.join();
      checkpointThread.propagateExceptions();
      
      // primary should still consider fsimage_4 the latest
      assertEquals(4, storage.getMostRecentCheckpointTxId());
      
      // Now have second one checkpoint one more time just to make sure that
      // the NN isn't left in a broken state
      secondary2.doCheckpoint();
      assertEquals(6, storage.getMostRecentCheckpointTxId());
      
      // Should have accepted both checkpoints
      assertNNHasCheckpoints(cluster, ImmutableList.of(4,6));

      // Let the first one also go again on its own to make sure it can
      // continue at next checkpoint
      secondary1.setNameNode(origNN);
      secondary1.doCheckpoint();
      
      // NN should have received new checkpoint
      assertEquals(8, storage.getMostRecentCheckpointTxId());
      
      // Validate invariant that files named the same are the same.
      assertParallelFilesInvariant(cluster, ImmutableList.of(secondary1, secondary2));
      // Validate that the NN received checkpoints at expected txids
      // (i.e that both checkpoints went through)
      assertNNHasCheckpoints(cluster, ImmutableList.of(6,8));
    } finally {
      cleanup(secondary1);
      secondary1 = null;
      cleanup(secondary2);
      secondary2 = null;
      cleanup(cluster);
      cluster = null;
    }
  }
  
  /**
   * Test case where the name node is reformatted while the secondary namenode
   * is running. The secondary should shut itself down if if talks to a NN
   * with the wrong namespace.
   */
  @Test
  public void testReformatNNBetweenCheckpoints() throws IOException {
    MiniDFSCluster cluster = null;
    SecondaryNameNode secondary = null;
    
    Configuration conf = new HdfsConfiguration();
    conf.setInt(CommonConfigurationKeysPublic.IPC_CLIENT_CONNECTION_MAXIDLETIME_KEY,
        1);

    try {
      cluster = new MiniDFSCluster.Builder(conf).numDataNodes(0)
          .format(true).build();
      int origPort = cluster.getNameNodePort();
      int origHttpPort = cluster.getNameNode().getHttpAddress().getPort();
      secondary = startSecondaryNameNode(conf);

      // secondary checkpoints once
      secondary.doCheckpoint();

      // we reformat primary NN
      cluster.shutdown();
      cluster = null;

      // Brief sleep to make sure that the 2NN's IPC connection to the NN
      // is dropped.
      try {
        Thread.sleep(100);
      } catch (InterruptedException ie) {
      }
      
      // Start a new NN with the same host/port.
      cluster = new MiniDFSCluster.Builder(conf)
          .numDataNodes(0)
          .nameNodePort(origPort)
          .nameNodeHttpPort(origHttpPort)
          .format(true).build();

      try {
        secondary.doCheckpoint();
        fail("Should have failed checkpoint against a different namespace");
      } catch (IOException ioe) {
        LOG.info("Got expected failure", ioe);
        assertTrue(ioe.toString().contains("Inconsistent checkpoint"));
      }
    } finally {
      cleanup(secondary);
      secondary = null;
      cleanup(cluster);
      cluster = null;
    }  
  }
  
  /**
   * Test that the primary NN will not serve any files to a 2NN who doesn't
   * share its namespace ID, and also will not accept any files from one.
   */
  @Test
  public void testNamespaceVerifiedOnFileTransfer() throws IOException {
    MiniDFSCluster cluster = null;
    
    Configuration conf = new HdfsConfiguration();
    try {
      cluster = new MiniDFSCluster.Builder(conf).numDataNodes(0)
          .format(true).build();
      
      NamenodeProtocols nn = cluster.getNameNodeRpc();
<<<<<<< HEAD
      String fsName = NetUtils.getHostPortString(
          cluster.getNameNode().getHttpAddress());
=======
      URL fsName = DFSUtil.getInfoServer(
          cluster.getNameNode().getServiceRpcAddress(), conf,
          DFSUtil.getHttpClientScheme(conf)).toURL();
>>>>>>> fbf12270

      // Make a finalized log on the server side. 
      nn.rollEditLog();
      RemoteEditLogManifest manifest = nn.getEditLogManifest(1);
      RemoteEditLog log = manifest.getLogs().get(0);
      
      NNStorage dstImage = Mockito.mock(NNStorage.class);
      Mockito.doReturn(Lists.newArrayList(new File("/wont-be-written")))
        .when(dstImage).getFiles(
            Mockito.<NameNodeDirType>anyObject(), Mockito.anyString());
      
      Mockito.doReturn(new StorageInfo(1, 1, "X", 1).toColonSeparatedString())
        .when(dstImage).toColonSeparatedString();

      try {
        TransferFsImage.downloadImageToStorage(fsName, 0, dstImage, false);
        fail("Storage info was not verified");
      } catch (IOException ioe) {
        String msg = StringUtils.stringifyException(ioe);
        assertTrue(msg, msg.contains("but the secondary expected"));
      }

      try {
        TransferFsImage.downloadEditsToStorage(fsName, log, dstImage);
        fail("Storage info was not verified");
      } catch (IOException ioe) {
        String msg = StringUtils.stringifyException(ioe);
        assertTrue(msg, msg.contains("but the secondary expected"));
      }

      try {
        TransferFsImage.uploadImageFromStorage(fsName, new URL("http://localhost:1234"), dstImage, 0);
        fail("Storage info was not verified");
      } catch (IOException ioe) {
        String msg = StringUtils.stringifyException(ioe);
        assertTrue(msg, msg.contains("but the secondary expected"));
      }
    } finally {
      cleanup(cluster);
      cluster = null;
    }  
  }

  /**
   * Test that, if a storage directory is failed when a checkpoint occurs,
   * the non-failed storage directory receives the checkpoint.
   */
  @Test
  public void testCheckpointWithFailedStorageDir() throws Exception {
    MiniDFSCluster cluster = null;
    SecondaryNameNode secondary = null;
    File currentDir = null;
    
    Configuration conf = new HdfsConfiguration();

    try {
      cluster = new MiniDFSCluster.Builder(conf).numDataNodes(0)
          .format(true).build();
  
      secondary = startSecondaryNameNode(conf);

      // Checkpoint once
      secondary.doCheckpoint();

      // Now primary NN experiences failure of a volume -- fake by
      // setting its current dir to a-x permissions
      NamenodeProtocols nn = cluster.getNameNodeRpc();
      NNStorage storage = cluster.getNameNode().getFSImage().getStorage();
      StorageDirectory sd0 = storage.getStorageDir(0);
      StorageDirectory sd1 = storage.getStorageDir(1);
      
      currentDir = sd0.getCurrentDir();
      FileUtil.setExecutable(currentDir, false);

      // Upload checkpoint when NN has a bad storage dir. This should
      // succeed and create the checkpoint in the good dir.
      secondary.doCheckpoint();
      
      GenericTestUtils.assertExists(
          new File(sd1.getCurrentDir(), NNStorage.getImageFileName(2)));
      
      // Restore the good dir
      FileUtil.setExecutable(currentDir, true);
      nn.restoreFailedStorage("true");
      nn.rollEditLog();

      // Checkpoint again -- this should upload to both dirs
      secondary.doCheckpoint();
      
      assertNNHasCheckpoints(cluster, ImmutableList.of(8));
      assertParallelFilesInvariant(cluster, ImmutableList.of(secondary));
    } finally {
      if (currentDir != null) {
        FileUtil.setExecutable(currentDir, true);
      }
      cleanup(secondary);
      secondary = null;
      cleanup(cluster);
      cluster = null;
    }
  }
  
  /**
   * Test case where the NN is configured with a name-only and an edits-only
   * dir, with storage-restore turned on. In this case, if the name-only dir
   * disappears and comes back, a new checkpoint after it has been restored
   * should function correctly.
   * @throws Exception
   */
  @Test
  public void testCheckpointWithSeparateDirsAfterNameFails() throws Exception {
    MiniDFSCluster cluster = null;
    SecondaryNameNode secondary = null;
    File currentDir = null;
    
    Configuration conf = new HdfsConfiguration();

    File base_dir = new File(MiniDFSCluster.getBaseDirectory());
    conf.setBoolean(DFSConfigKeys.DFS_NAMENODE_NAME_DIR_RESTORE_KEY, true);
    conf.set(DFSConfigKeys.DFS_NAMENODE_NAME_DIR_KEY,
        MiniDFSCluster.getBaseDirectory() + "/name-only");
    conf.set(DFSConfigKeys.DFS_NAMENODE_EDITS_DIR_KEY,
        MiniDFSCluster.getBaseDirectory() + "/edits-only");
    conf.set(DFSConfigKeys.DFS_NAMENODE_CHECKPOINT_DIR_KEY,
        fileAsURI(new File(base_dir, "namesecondary1")).toString());

    try {
      cluster = new MiniDFSCluster.Builder(conf).numDataNodes(0).format(true)
          .manageNameDfsDirs(false).build();
  
      secondary = startSecondaryNameNode(conf);

      // Checkpoint once
      secondary.doCheckpoint();

      // Now primary NN experiences failure of its only name dir -- fake by
      // setting its current dir to a-x permissions
      NamenodeProtocols nn = cluster.getNameNodeRpc();
      NNStorage storage = cluster.getNameNode().getFSImage().getStorage();
      StorageDirectory sd0 = storage.getStorageDir(0);
      assertEquals(NameNodeDirType.IMAGE, sd0.getStorageDirType());
      currentDir = sd0.getCurrentDir();
      assertEquals(0, FileUtil.chmod(currentDir.getAbsolutePath(), "000"));

      // Try to upload checkpoint -- this should fail since there are no
      // valid storage dirs
      try {
        secondary.doCheckpoint();
        fail("Did not fail to checkpoint when there are no valid storage dirs");
      } catch (IOException ioe) {
        GenericTestUtils.assertExceptionContains(
            "No targets in destination storage", ioe);
      }
      
      // Restore the good dir
      assertEquals(0, FileUtil.chmod(currentDir.getAbsolutePath(), "755"));
      nn.restoreFailedStorage("true");
      nn.rollEditLog();

      // Checkpoint again -- this should upload to the restored name dir
      secondary.doCheckpoint();
      
      assertNNHasCheckpoints(cluster, ImmutableList.of(8));
      assertParallelFilesInvariant(cluster, ImmutableList.of(secondary));
    } finally {
      if (currentDir != null) {
        FileUtil.chmod(currentDir.getAbsolutePath(), "755");
      }
      cleanup(secondary);
      secondary = null;
      cleanup(cluster);
      cluster = null;
    }
  }
  
  /**
   * Test that the 2NN triggers a checkpoint after the configurable interval
   */
  @Test(timeout=30000)
  public void testCheckpointTriggerOnTxnCount() throws Exception {
    MiniDFSCluster cluster = null;
    SecondaryNameNode secondary = null;
    Configuration conf = new HdfsConfiguration();

    conf.setInt(DFSConfigKeys.DFS_NAMENODE_CHECKPOINT_TXNS_KEY, 10);
    conf.setInt(DFSConfigKeys.DFS_NAMENODE_CHECKPOINT_CHECK_PERIOD_KEY, 1);
    
    try {
      cluster = new MiniDFSCluster.Builder(conf)
          .numDataNodes(0)
          .format(true).build();
      FileSystem fs = cluster.getFileSystem();
      secondary = startSecondaryNameNode(conf);
      secondary.startCheckpointThread();
      final NNStorage storage = secondary.getFSImage().getStorage();

      // 2NN should checkpoint at startup
      GenericTestUtils.waitFor(new Supplier<Boolean>() {
        @Override
        public Boolean get() {
          LOG.info("Waiting for checkpoint txn id to go to 2");
          return storage.getMostRecentCheckpointTxId() == 2;
        }
      }, 200, 15000);

      // If we make 10 transactions, it should checkpoint again
      for (int i = 0; i < 10; i++) {
        fs.mkdirs(new Path("/test" + i));
      }
      
      GenericTestUtils.waitFor(new Supplier<Boolean>() {
        @Override
        public Boolean get() {
          LOG.info("Waiting for checkpoint txn id to go > 2");
          return storage.getMostRecentCheckpointTxId() > 2;
        }
      }, 200, 15000);
    } finally {
      cleanup(secondary);
      secondary = null;
      cleanup(cluster);
      cluster = null;
    }
  }


  /**
   * Test case where the secondary does a checkpoint, then stops for a while.
   * In the meantime, the NN saves its image several times, so that the
   * logs that connect the 2NN's old checkpoint to the current txid
   * get archived. Then, the 2NN tries to checkpoint again.
   */
  @Test
  public void testSecondaryHasVeryOutOfDateImage() throws IOException {
    MiniDFSCluster cluster = null;
    SecondaryNameNode secondary = null;
    Configuration conf = new HdfsConfiguration();

    try {
      cluster = new MiniDFSCluster.Builder(conf).numDataNodes(numDatanodes)
          .format(true).build();
  
      secondary = startSecondaryNameNode(conf);

      // Checkpoint once
      secondary.doCheckpoint();

      // Now primary NN saves namespace 3 times
      NamenodeProtocols nn = cluster.getNameNodeRpc();
      nn.setSafeMode(SafeModeAction.SAFEMODE_ENTER, false);
      for (int i = 0; i < 3; i++) {
        nn.saveNamespace();
      }
      nn.setSafeMode(SafeModeAction.SAFEMODE_LEAVE, false);
      
      // Now the secondary tries to checkpoint again with its
      // old image in memory.
      secondary.doCheckpoint();
      
    } finally {
      cleanup(secondary);
      secondary = null;
      cleanup(cluster);
      cluster = null;
    }
  }
  
  /**
   * Regression test for HDFS-3678 "Edit log files are never being purged from 2NN"
   */
  @Test
  public void testSecondaryPurgesEditLogs() throws IOException {
    MiniDFSCluster cluster = null;
    SecondaryNameNode secondary = null;
    Configuration conf = new HdfsConfiguration();
    conf.setInt(DFSConfigKeys.DFS_NAMENODE_NUM_EXTRA_EDITS_RETAINED_KEY, 0);
    try {
      cluster = new MiniDFSCluster.Builder(conf).numDataNodes(0).format(true)
          .build();
      
      FileSystem fs = cluster.getFileSystem();
      fs.mkdirs(new Path("/foo"));
  
      secondary = startSecondaryNameNode(conf);
      
      // Checkpoint a few times. Doing this will cause a log roll, and thus
      // several edit log segments on the 2NN.
      for (int i = 0; i < 5; i++) {
        secondary.doCheckpoint();
      }
      
      // Make sure there are no more edit log files than there should be.
      List<File> checkpointDirs = getCheckpointCurrentDirs(secondary);
      for (File checkpointDir : checkpointDirs) {
        List<EditLogFile> editsFiles = FileJournalManager.matchEditLogs(
            checkpointDir);
        assertEquals("Edit log files were not purged from 2NN", 1,
            editsFiles.size());
<<<<<<< HEAD
      }
      
    } finally {
=======
      }
      
    } finally {
      cleanup(secondary);
      secondary = null;
      cleanup(cluster);
      cluster = null;
    }
  }
  
  /**
   * Regression test for HDFS-3835 - "Long-lived 2NN cannot perform a
   * checkpoint if security is enabled and the NN restarts without outstanding
   * delegation tokens"
   */
  @Test
  public void testSecondaryNameNodeWithDelegationTokens() throws IOException {
    MiniDFSCluster cluster = null;
    SecondaryNameNode secondary = null;
    
    Configuration conf = new HdfsConfiguration();
    conf.setBoolean(
        DFSConfigKeys.DFS_NAMENODE_DELEGATION_TOKEN_ALWAYS_USE_KEY, true);
    try {
      cluster = new MiniDFSCluster.Builder(conf).numDataNodes(numDatanodes)
          .format(true).build();
      
      assertNotNull(cluster.getNamesystem().getDelegationToken(new Text("atm")));
  
      secondary = startSecondaryNameNode(conf);

      // Checkpoint once, so the 2NN loads the DT into its in-memory sate.
      secondary.doCheckpoint();
      
      // Perform a saveNamespace, so that the NN has a new fsimage, and the 2NN
      // therefore needs to download a new fsimage the next time it performs a
      // checkpoint.
      cluster.getNameNodeRpc().setSafeMode(SafeModeAction.SAFEMODE_ENTER, false);
      cluster.getNameNodeRpc().saveNamespace();
      cluster.getNameNodeRpc().setSafeMode(SafeModeAction.SAFEMODE_LEAVE, false);
      
      // Ensure that the 2NN can still perform a checkpoint.
      secondary.doCheckpoint();
    } finally {
      cleanup(secondary);
      secondary = null;
      cleanup(cluster);
      cluster = null;
    }
  }

  /**
   * Regression test for HDFS-3849.  This makes sure that when we re-load the
   * FSImage in the 2NN, we clear the existing leases.
   */
  @Test
  public void testSecondaryNameNodeWithSavedLeases() throws IOException {
    MiniDFSCluster cluster = null;
    SecondaryNameNode secondary = null;
    FSDataOutputStream fos = null;
    Configuration conf = new HdfsConfiguration();
    try {
      cluster = new MiniDFSCluster.Builder(conf).numDataNodes(numDatanodes)
          .format(true).build();
      FileSystem fs = cluster.getFileSystem();
      fos = fs.create(new Path("tmpfile"));
      fos.write(new byte[] { 0, 1, 2, 3 });
      fos.hflush();
      assertEquals(1, cluster.getNamesystem().getLeaseManager().countLease());

      secondary = startSecondaryNameNode(conf);
      assertEquals(0, secondary.getFSNamesystem().getLeaseManager().countLease());

      // Checkpoint once, so the 2NN loads the lease into its in-memory sate.
      secondary.doCheckpoint();
      assertEquals(1, secondary.getFSNamesystem().getLeaseManager().countLease());
      fos.close();
      fos = null;

      // Perform a saveNamespace, so that the NN has a new fsimage, and the 2NN
      // therefore needs to download a new fsimage the next time it performs a
      // checkpoint.
      cluster.getNameNodeRpc().setSafeMode(SafeModeAction.SAFEMODE_ENTER, false);
      cluster.getNameNodeRpc().saveNamespace();
      cluster.getNameNodeRpc().setSafeMode(SafeModeAction.SAFEMODE_LEAVE, false);
      
      // Ensure that the 2NN can still perform a checkpoint.
      secondary.doCheckpoint();
      
      // And the leases have been cleared...
      assertEquals(0, secondary.getFSNamesystem().getLeaseManager().countLease());
    } finally {
      if (fos != null) {
        fos.close();
      }
>>>>>>> fbf12270
      cleanup(secondary);
      secondary = null;
      cleanup(cluster);
      cluster = null;
    }
  }
  
<<<<<<< HEAD
  /**
   * Regression test for HDFS-3835 - "Long-lived 2NN cannot perform a
   * checkpoint if security is enabled and the NN restarts without outstanding
   * delegation tokens"
   */
  @Test
  public void testSecondaryNameNodeWithDelegationTokens() throws IOException {
    MiniDFSCluster cluster = null;
    SecondaryNameNode secondary = null;
    
    Configuration conf = new HdfsConfiguration();
    conf.setBoolean(
        DFSConfigKeys.DFS_NAMENODE_DELEGATION_TOKEN_ALWAYS_USE_KEY, true);
    try {
      cluster = new MiniDFSCluster.Builder(conf).numDataNodes(numDatanodes)
          .format(true).build();
      
      assertNotNull(cluster.getNamesystem().getDelegationToken(new Text("atm")));
  
      secondary = startSecondaryNameNode(conf);

      // Checkpoint once, so the 2NN loads the DT into its in-memory sate.
      secondary.doCheckpoint();
      
      // Perform a saveNamespace, so that the NN has a new fsimage, and the 2NN
      // therefore needs to download a new fsimage the next time it performs a
      // checkpoint.
      cluster.getNameNodeRpc().setSafeMode(SafeModeAction.SAFEMODE_ENTER, false);
      cluster.getNameNodeRpc().saveNamespace();
      cluster.getNameNodeRpc().setSafeMode(SafeModeAction.SAFEMODE_LEAVE, false);
      
      // Ensure that the 2NN can still perform a checkpoint.
      secondary.doCheckpoint();
    } finally {
      cleanup(secondary);
      secondary = null;
      cleanup(cluster);
      cluster = null;
    }
  }

  /**
   * Regression test for HDFS-3849.  This makes sure that when we re-load the
   * FSImage in the 2NN, we clear the existing leases.
   */
  @Test
  public void testSecondaryNameNodeWithSavedLeases() throws IOException {
    MiniDFSCluster cluster = null;
    SecondaryNameNode secondary = null;
    FSDataOutputStream fos = null;
    Configuration conf = new HdfsConfiguration();
    try {
      cluster = new MiniDFSCluster.Builder(conf).numDataNodes(numDatanodes)
          .format(true).build();
      FileSystem fs = cluster.getFileSystem();
      fos = fs.create(new Path("tmpfile"));
      fos.write(new byte[] { 0, 1, 2, 3 });
      fos.hflush();
      assertEquals(1, cluster.getNamesystem().getLeaseManager().countLease());

      secondary = startSecondaryNameNode(conf);
      assertEquals(0, secondary.getFSNamesystem().getLeaseManager().countLease());

      // Checkpoint once, so the 2NN loads the lease into its in-memory sate.
      secondary.doCheckpoint();
      assertEquals(1, secondary.getFSNamesystem().getLeaseManager().countLease());
      fos.close();
      fos = null;

      // Perform a saveNamespace, so that the NN has a new fsimage, and the 2NN
      // therefore needs to download a new fsimage the next time it performs a
      // checkpoint.
      cluster.getNameNodeRpc().setSafeMode(SafeModeAction.SAFEMODE_ENTER, false);
      cluster.getNameNodeRpc().saveNamespace();
      cluster.getNameNodeRpc().setSafeMode(SafeModeAction.SAFEMODE_LEAVE, false);
      
      // Ensure that the 2NN can still perform a checkpoint.
      secondary.doCheckpoint();
      
      // And the leases have been cleared...
      assertEquals(0, secondary.getFSNamesystem().getLeaseManager().countLease());
    } finally {
      if (fos != null) {
        fos.close();
      }
      cleanup(secondary);
      secondary = null;
      cleanup(cluster);
      cluster = null;
    }
  }
  
=======
>>>>>>> fbf12270
  @Test
  public void testCommandLineParsing() throws ParseException {
    SecondaryNameNode.CommandLineOpts opts =
      new SecondaryNameNode.CommandLineOpts();
    opts.parse();
    assertNull(opts.getCommand());

    opts.parse("-checkpoint");
    assertEquals(SecondaryNameNode.CommandLineOpts.Command.CHECKPOINT,
        opts.getCommand());
    assertFalse(opts.shouldForceCheckpoint());

    opts.parse("-checkpoint", "force");
    assertEquals(SecondaryNameNode.CommandLineOpts.Command.CHECKPOINT,
        opts.getCommand());
    assertTrue(opts.shouldForceCheckpoint());

    opts.parse("-geteditsize");
    assertEquals(SecondaryNameNode.CommandLineOpts.Command.GETEDITSIZE,
        opts.getCommand());
    
    opts.parse("-format");
    assertTrue(opts.shouldFormat());
    
    try {
      opts.parse("-geteditsize", "-checkpoint");
      fail("Should have failed bad parsing for two actions");
    } catch (ParseException e) {
      LOG.warn("Encountered ", e);
    }
    
    try {
      opts.parse("-checkpoint", "xx");
      fail("Should have failed for bad checkpoint arg");
    } catch (ParseException e) {
      LOG.warn("Encountered ", e);
    }
  }

  private static void cleanup(SecondaryNameNode snn) {
    if (snn != null) {
      try {
        snn.shutdown();
      } catch (Exception e) {
        LOG.warn("Could not shut down secondary namenode", e);
      }
    }
  }

  private static void cleanup(MiniDFSCluster cluster) {
    if (cluster != null) {
      try {
        cluster.shutdown();
      } catch (Exception e) {
        LOG.warn("Could not shutdown MiniDFSCluster ", e);
      }
    }
  }

  /**
   * Assert that if any two files have the same name across the 2NNs
   * and NN, they should have the same content too.
   */
  private void assertParallelFilesInvariant(MiniDFSCluster cluster,
      ImmutableList<SecondaryNameNode> secondaries) throws Exception {
    List<File> allCurrentDirs = Lists.newArrayList();
    allCurrentDirs.addAll(getNameNodeCurrentDirs(cluster, 0));
    for (SecondaryNameNode snn : secondaries) {
      allCurrentDirs.addAll(getCheckpointCurrentDirs(snn));
    }
    FSImageTestUtil.assertParallelFilesAreIdentical(allCurrentDirs,
        ImmutableSet.of("VERSION"));    
  }
  
  private static List<File> getCheckpointCurrentDirs(SecondaryNameNode secondary) {
    List<File> ret = Lists.newArrayList();
    for (URI u : secondary.getCheckpointDirs()) {
      File checkpointDir = new File(u.getPath());
      ret.add(new File(checkpointDir, "current"));
    }
    return ret;
  }

  private static CheckpointStorage spyOnSecondaryImage(SecondaryNameNode secondary1) {
    CheckpointStorage spy = Mockito.spy((CheckpointStorage)secondary1.getFSImage());;
    secondary1.setFSImage(spy);
    return spy;
  }
  
  /**
   * A utility class to perform a checkpoint in a different thread.
   */
  private static class DoCheckpointThread extends Thread {
    private final SecondaryNameNode snn;
    private volatile Throwable thrown = null;
    
    DoCheckpointThread(SecondaryNameNode snn) {
      this.snn = snn;
    }
    
    @Override
    public void run() {
      try {
        snn.doCheckpoint();
      } catch (Throwable t) {
        thrown = t;
      }
    }
    
    void propagateExceptions() {
      if (thrown != null) {
        throw new RuntimeException(thrown);
      }
    }
  }

}
<|MERGE_RESOLUTION|>--- conflicted
+++ resolved
@@ -20,12 +20,9 @@
 import static org.apache.hadoop.hdfs.server.common.Util.fileAsURI;
 import static org.apache.hadoop.hdfs.server.namenode.FSImageTestUtil.assertNNHasCheckpoints;
 import static org.apache.hadoop.hdfs.server.namenode.FSImageTestUtil.getNameNodeCurrentDirs;
-<<<<<<< HEAD
-=======
 import static org.apache.hadoop.test.MetricsAsserts.assertCounterGt;
 import static org.apache.hadoop.test.MetricsAsserts.assertGaugeGt;
 import static org.apache.hadoop.test.MetricsAsserts.getMetrics;
->>>>>>> fbf12270
 import static org.junit.Assert.assertEquals;
 import static org.junit.Assert.assertFalse;
 import static org.junit.Assert.assertNotNull;
@@ -50,10 +47,6 @@
 import org.apache.commons.logging.LogFactory;
 import org.apache.commons.logging.impl.Log4JLogger;
 import org.apache.hadoop.conf.Configuration;
-<<<<<<< HEAD
-import org.apache.hadoop.fs.CommonConfigurationKeys;
-=======
->>>>>>> fbf12270
 import org.apache.hadoop.fs.CommonConfigurationKeysPublic;
 import org.apache.hadoop.fs.FSDataOutputStream;
 import org.apache.hadoop.fs.FileContext;
@@ -61,13 +54,8 @@
 import org.apache.hadoop.fs.FileUtil;
 import org.apache.hadoop.fs.Path;
 import org.apache.hadoop.hdfs.DFSConfigKeys;
-<<<<<<< HEAD
-import org.apache.hadoop.hdfs.DFSUtil;
-import org.apache.hadoop.hdfs.DFSTestUtil;
-=======
 import org.apache.hadoop.hdfs.DFSTestUtil;
 import org.apache.hadoop.hdfs.DFSUtil;
->>>>>>> fbf12270
 import org.apache.hadoop.hdfs.DistributedFileSystem;
 import org.apache.hadoop.hdfs.HdfsConfiguration;
 import org.apache.hadoop.hdfs.MiniDFSCluster;
@@ -87,11 +75,7 @@
 import org.apache.hadoop.hdfs.server.protocol.RemoteEditLogManifest;
 import org.apache.hadoop.hdfs.tools.DFSAdmin;
 import org.apache.hadoop.io.Text;
-<<<<<<< HEAD
-import org.apache.hadoop.net.NetUtils;
-=======
 import org.apache.hadoop.metrics2.MetricsRecordBuilder;
->>>>>>> fbf12270
 import org.apache.hadoop.test.GenericTestUtils;
 import org.apache.hadoop.test.GenericTestUtils.DelayAnswer;
 import org.apache.hadoop.test.GenericTestUtils.LogCapturer;
@@ -101,10 +85,7 @@
 import org.apache.hadoop.util.StringUtils;
 import org.apache.log4j.Level;
 import org.junit.After;
-<<<<<<< HEAD
-=======
 import org.junit.Assert;
->>>>>>> fbf12270
 import org.junit.Before;
 import org.junit.Test;
 import org.mockito.ArgumentMatcher;
@@ -151,32 +132,13 @@
     FileUtil.fullyDeleteContents(new File(MiniDFSCluster.getBaseDirectory()));
     faultInjector = Mockito.mock(CheckpointFaultInjector.class);
     CheckpointFaultInjector.instance = faultInjector;
-<<<<<<< HEAD
-  }
-
-  static void writeFile(FileSystem fileSys, Path name, int repl)
-    throws IOException {
-    FSDataOutputStream stm = fileSys.create(name, true, fileSys.getConf()
-        .getInt(CommonConfigurationKeys.IO_FILE_BUFFER_SIZE_KEY, 4096),
-        (short) repl, blockSize);
-    byte[] buffer = new byte[TestCheckpoint.fileSize];
-    Random rand = new Random(TestCheckpoint.seed);
-    rand.nextBytes(buffer);
-    stm.write(buffer);
-    stm.close();
-=======
->>>>>>> fbf12270
   }
   
   @After
   public void checkForSNNThreads() {
     GenericTestUtils.assertNoThreadsMatching(".*SecondaryNameNode.*");
   }
-<<<<<<< HEAD
-
-=======
-  
->>>>>>> fbf12270
+  
   static void checkFile(FileSystem fileSys, Path name, int repl)
     throws IOException {
     assertTrue(fileSys.exists(name));
@@ -366,107 +328,6 @@
   }
 
   /*
-   * Simulate exception during edit replay.
-   */
-  @Test(timeout=30000)
-  public void testReloadOnEditReplayFailure () throws IOException {
-    Configuration conf = new HdfsConfiguration();
-    FSDataOutputStream fos = null;
-    SecondaryNameNode secondary = null;
-    MiniDFSCluster cluster = null;
-    FileSystem fs = null;
-
-    try {
-      cluster = new MiniDFSCluster.Builder(conf).numDataNodes(numDatanodes)
-          .build();
-      cluster.waitActive();
-      fs = cluster.getFileSystem();
-      secondary = startSecondaryNameNode(conf);
-      fos = fs.create(new Path("tmpfile0"));
-      fos.write(new byte[] { 0, 1, 2, 3 });
-      secondary.doCheckpoint();
-      fos.write(new byte[] { 0, 1, 2, 3 });
-      fos.hsync();
-
-      // Cause merge to fail in next checkpoint.
-      Mockito.doThrow(new IOException(
-          "Injecting failure during merge"))
-          .when(faultInjector).duringMerge();
-
-      try {
-        secondary.doCheckpoint();
-        fail("Fault injection failed.");
-      } catch (IOException ioe) {
-        // This is expected.
-      } 
-      Mockito.reset(faultInjector);
- 
-      // The error must be recorded, so next checkpoint will reload image.
-      fos.write(new byte[] { 0, 1, 2, 3 });
-      fos.hsync();
-      
-      assertTrue("Another checkpoint should have reloaded image",
-          secondary.doCheckpoint());
-    } finally {
-      if (fs != null) {
-        fs.close();
-      }
-      cleanup(secondary);
-      secondary = null;
-      cleanup(cluster);
-      cluster = null;
-      Mockito.reset(faultInjector);
-    }
-  }
-
-  /*
-   * Simulate 2NN exit due to too many merge failures.
-   */
-  @Test(timeout=30000)
-  public void testTooManyEditReplayFailures() throws IOException {
-    Configuration conf = new HdfsConfiguration();
-    conf.set(DFSConfigKeys.DFS_NAMENODE_CHECKPOINT_MAX_RETRIES_KEY, "1");
-    conf.set(DFSConfigKeys.DFS_NAMENODE_CHECKPOINT_CHECK_PERIOD_KEY, "1");
-
-    FSDataOutputStream fos = null;
-    SecondaryNameNode secondary = null;
-    MiniDFSCluster cluster = null;
-    FileSystem fs = null;
-
-    try {
-      cluster = new MiniDFSCluster.Builder(conf).numDataNodes(numDatanodes)
-          .checkExitOnShutdown(false).build();
-      cluster.waitActive();
-      fs = cluster.getFileSystem();
-      fos = fs.create(new Path("tmpfile0"));
-      fos.write(new byte[] { 0, 1, 2, 3 });
-
-      // Cause merge to fail in next checkpoint.
-      Mockito.doThrow(new IOException(
-          "Injecting failure during merge"))
-          .when(faultInjector).duringMerge();
-
-      secondary = startSecondaryNameNode(conf);
-      secondary.doWork();
-      // Fail if we get here.
-      fail("2NN did not exit.");
-    } catch (ExitException ee) {
-      // ignore
-      ExitUtil.resetFirstExitException();
-      assertEquals("Max retries", 1, secondary.getMergeErrorCount() - 1);
-    } finally {
-      if (fs != null) {
-        fs.close();
-      }
-      cleanup(secondary);
-      secondary = null;
-      cleanup(cluster);
-      cluster = null;
-      Mockito.reset(faultInjector);
-    }
-  }
-
-  /*
    * Simulate namenode crashing after rolling edit log.
    */
   @Test
@@ -1192,8 +1053,6 @@
       //
       secondary = startSecondaryNameNode(conf);
       secondary.doCheckpoint();
-<<<<<<< HEAD
-=======
 
       MetricsRecordBuilder rb = getMetrics(NN_METRICS);
       assertCounterGt("GetImageNumOps", 0, rb);
@@ -1202,7 +1061,6 @@
       assertGaugeGt("GetImageAvgTime", 0.0, rb);
       assertGaugeGt("GetEditAvgTime", 0.0, rb);
       assertGaugeGt("PutImageAvgTime", 0.0, rb);
->>>>>>> fbf12270
     } finally {
       fileSys.close();
       cleanup(secondary);
@@ -1711,16 +1569,9 @@
       if (fs != null) {
         fs.close();
       }
-<<<<<<< HEAD
-      cleanup(secondary);
-      secondary = null;
-      cleanup(cluster);
-      cluster = null;
-=======
       if (cluster != null) {
         cluster.shutdown();
       }
->>>>>>> fbf12270
       Mockito.reset(faultInjector);
     }
   }
@@ -2110,14 +1961,9 @@
           .format(true).build();
       
       NamenodeProtocols nn = cluster.getNameNodeRpc();
-<<<<<<< HEAD
-      String fsName = NetUtils.getHostPortString(
-          cluster.getNameNode().getHttpAddress());
-=======
       URL fsName = DFSUtil.getInfoServer(
           cluster.getNameNode().getServiceRpcAddress(), conf,
           DFSUtil.getHttpClientScheme(conf)).toURL();
->>>>>>> fbf12270
 
       // Make a finalized log on the server side. 
       nn.rollEditLog();
@@ -2416,11 +2262,6 @@
             checkpointDir);
         assertEquals("Edit log files were not purged from 2NN", 1,
             editsFiles.size());
-<<<<<<< HEAD
-      }
-      
-    } finally {
-=======
       }
       
     } finally {
@@ -2516,7 +2357,6 @@
       if (fos != null) {
         fos.close();
       }
->>>>>>> fbf12270
       cleanup(secondary);
       secondary = null;
       cleanup(cluster);
@@ -2524,101 +2364,6 @@
     }
   }
   
-<<<<<<< HEAD
-  /**
-   * Regression test for HDFS-3835 - "Long-lived 2NN cannot perform a
-   * checkpoint if security is enabled and the NN restarts without outstanding
-   * delegation tokens"
-   */
-  @Test
-  public void testSecondaryNameNodeWithDelegationTokens() throws IOException {
-    MiniDFSCluster cluster = null;
-    SecondaryNameNode secondary = null;
-    
-    Configuration conf = new HdfsConfiguration();
-    conf.setBoolean(
-        DFSConfigKeys.DFS_NAMENODE_DELEGATION_TOKEN_ALWAYS_USE_KEY, true);
-    try {
-      cluster = new MiniDFSCluster.Builder(conf).numDataNodes(numDatanodes)
-          .format(true).build();
-      
-      assertNotNull(cluster.getNamesystem().getDelegationToken(new Text("atm")));
-  
-      secondary = startSecondaryNameNode(conf);
-
-      // Checkpoint once, so the 2NN loads the DT into its in-memory sate.
-      secondary.doCheckpoint();
-      
-      // Perform a saveNamespace, so that the NN has a new fsimage, and the 2NN
-      // therefore needs to download a new fsimage the next time it performs a
-      // checkpoint.
-      cluster.getNameNodeRpc().setSafeMode(SafeModeAction.SAFEMODE_ENTER, false);
-      cluster.getNameNodeRpc().saveNamespace();
-      cluster.getNameNodeRpc().setSafeMode(SafeModeAction.SAFEMODE_LEAVE, false);
-      
-      // Ensure that the 2NN can still perform a checkpoint.
-      secondary.doCheckpoint();
-    } finally {
-      cleanup(secondary);
-      secondary = null;
-      cleanup(cluster);
-      cluster = null;
-    }
-  }
-
-  /**
-   * Regression test for HDFS-3849.  This makes sure that when we re-load the
-   * FSImage in the 2NN, we clear the existing leases.
-   */
-  @Test
-  public void testSecondaryNameNodeWithSavedLeases() throws IOException {
-    MiniDFSCluster cluster = null;
-    SecondaryNameNode secondary = null;
-    FSDataOutputStream fos = null;
-    Configuration conf = new HdfsConfiguration();
-    try {
-      cluster = new MiniDFSCluster.Builder(conf).numDataNodes(numDatanodes)
-          .format(true).build();
-      FileSystem fs = cluster.getFileSystem();
-      fos = fs.create(new Path("tmpfile"));
-      fos.write(new byte[] { 0, 1, 2, 3 });
-      fos.hflush();
-      assertEquals(1, cluster.getNamesystem().getLeaseManager().countLease());
-
-      secondary = startSecondaryNameNode(conf);
-      assertEquals(0, secondary.getFSNamesystem().getLeaseManager().countLease());
-
-      // Checkpoint once, so the 2NN loads the lease into its in-memory sate.
-      secondary.doCheckpoint();
-      assertEquals(1, secondary.getFSNamesystem().getLeaseManager().countLease());
-      fos.close();
-      fos = null;
-
-      // Perform a saveNamespace, so that the NN has a new fsimage, and the 2NN
-      // therefore needs to download a new fsimage the next time it performs a
-      // checkpoint.
-      cluster.getNameNodeRpc().setSafeMode(SafeModeAction.SAFEMODE_ENTER, false);
-      cluster.getNameNodeRpc().saveNamespace();
-      cluster.getNameNodeRpc().setSafeMode(SafeModeAction.SAFEMODE_LEAVE, false);
-      
-      // Ensure that the 2NN can still perform a checkpoint.
-      secondary.doCheckpoint();
-      
-      // And the leases have been cleared...
-      assertEquals(0, secondary.getFSNamesystem().getLeaseManager().countLease());
-    } finally {
-      if (fos != null) {
-        fos.close();
-      }
-      cleanup(secondary);
-      secondary = null;
-      cleanup(cluster);
-      cluster = null;
-    }
-  }
-  
-=======
->>>>>>> fbf12270
   @Test
   public void testCommandLineParsing() throws ParseException {
     SecondaryNameNode.CommandLineOpts opts =
